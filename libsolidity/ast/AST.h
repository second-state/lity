/*
	This file is part of solidity.

	solidity is free software: you can redistribute it and/or modify
	it under the terms of the GNU General Public License as published by
	the Free Software Foundation, either version 3 of the License, or
	(at your option) any later version.

	solidity is distributed in the hope that it will be useful,
	but WITHOUT ANY WARRANTY; without even the implied warranty of
	MERCHANTABILITY or FITNESS FOR A PARTICULAR PURPOSE.  See the
	GNU General Public License for more details.

	You should have received a copy of the GNU General Public License
	along with solidity.  If not, see <http://www.gnu.org/licenses/>.
*/
/**
 * @author Christian <c@ethdev.com>
 * @date 2014
 * Solidity abstract syntax tree.
 */

#pragma once

#include <libsolidity/ast/ASTForward.h>
#include <libsolidity/ast/Types.h>
#include <libsolidity/ast/ASTAnnotations.h>
#include <libsolidity/ast/ASTEnums.h>
<<<<<<< HEAD
#include <libsolidity/codegen/ENIHandler.h>
=======
#include <libsolidity/parsing/Token.h>
>>>>>>> 7709ece9

#include <liblangutil/SourceLocation.h>
#include <libevmasm/Instruction.h>
#include <libdevcore/FixedHash.h>

#include <boost/noncopyable.hpp>
#include <json/json.h>

#include <memory>
#include <string>
#include <vector>
<<<<<<< HEAD
#include <memory>
#include <iostream>
#include <algorithm>
=======

namespace yul
{
// Forward-declaration to <yul/AsmData.h>
struct Block;
struct Dialect;
}
>>>>>>> 7709ece9

namespace dev
{
namespace solidity
{

class ASTVisitor;
class ASTConstVisitor;


/**
 * The root (abstract) class of the AST inheritance tree.
 * It is possible to traverse all direct and indirect children of an AST node by calling
 * accept, providing an ASTVisitor.
 */
class ASTNode: private boost::noncopyable
{
public:
	using SourceLocation = langutil::SourceLocation;

	explicit ASTNode(SourceLocation const& _location);
	virtual ~ASTNode();

	/// @returns an identifier of this AST node that is unique for a single compilation run.
	size_t id() const { return m_id; }
	/// Resets the global ID counter. This invalidates all previous IDs.
	static void resetID();

	virtual void accept(ASTVisitor& _visitor) = 0;
	virtual void accept(ASTConstVisitor& _visitor) const = 0;
	template <class T>
	static void listAccept(std::vector<T> const& _list, ASTVisitor& _visitor)
	{
		for (T const& element: _list)
			if (element)
				element->accept(_visitor);
	}
	template <class T>
	static void listAccept(std::vector<T> const& _list, ASTConstVisitor& _visitor)
	{
		for (T const& element: _list)
			if (element)
				element->accept(_visitor);
	}

	/// @returns a copy of the vector containing only the nodes which derive from T.
	template <class _T>
	static std::vector<_T const*> filteredNodes(std::vector<ASTPointer<ASTNode>> const& _nodes);

	/// Returns the source code location of this node.
	SourceLocation const& location() const { return m_location; }

	///@todo make this const-safe by providing a different way to access the annotation
	virtual ASTAnnotation& annotation() const;

	///@{
	///@name equality operators
	/// Equality relies on the fact that nodes cannot be copied.
	bool operator==(ASTNode const& _other) const { return this == &_other; }
	bool operator!=(ASTNode const& _other) const { return !operator==(_other); }
	///@}

protected:
	size_t const m_id = 0;
	/// Annotation - is specialised in derived classes, is created upon request (because of polymorphism).
	mutable ASTAnnotation* m_annotation = nullptr;

private:
	SourceLocation m_location;
};

template <class _T>
std::vector<_T const*> ASTNode::filteredNodes(std::vector<ASTPointer<ASTNode>> const& _nodes)
{
	std::vector<_T const*> ret;
	for (auto const& n: _nodes)
		if (auto const* nt = dynamic_cast<_T const*>(n.get()))
			ret.push_back(nt);
	return ret;
}

/**
 * Source unit containing import directives and contract definitions.
 */
class SourceUnit: public ASTNode
{
public:
	SourceUnit(SourceLocation const& _location, std::vector<ASTPointer<ASTNode>> const& _nodes):
		ASTNode(_location), m_nodes(_nodes) {}

	void accept(ASTVisitor& _visitor) override;
	void accept(ASTConstVisitor& _visitor) const override;
	SourceUnitAnnotation& annotation() const override;

	std::vector<ASTPointer<ASTNode>> nodes() const { return m_nodes; }

	/// @returns a set of referenced SourceUnits. Recursively if @a _recurse is true.
	std::set<SourceUnit const*> referencedSourceUnits(bool _recurse = false, std::set<SourceUnit const*> _skipList = std::set<SourceUnit const*>()) const;

private:
	std::vector<ASTPointer<ASTNode>> m_nodes;
};

/**
 * Abstract class that is added to each AST node that is stored inside a scope
 * (including scopes).
 */
class Scopable
{
public:
	virtual ~Scopable() = default;
	/// @returns the scope this declaration resides in. Can be nullptr if it is the global scope.
	/// Available only after name and type resolution step.
	ASTNode const* scope() const { return m_scope; }
	void setScope(ASTNode const* _scope) { m_scope = _scope; }

	/// @returns the source unit this scopable is present in.
	SourceUnit const& sourceUnit() const;

	/// @returns the function or modifier definition this scopable is present in or nullptr.
	CallableDeclaration const* functionOrModifierDefinition() const;

	/// @returns the source name this scopable is present in.
	/// Can be combined with annotation().canonicalName (if present) to form a globally unique name.
	std::string sourceUnitName() const;

protected:
	ASTNode const* m_scope = nullptr;
};

/**
 * Abstract AST class for a declaration (contract, function, struct, variable, import directive).
 */
class Declaration: public ASTNode, public Scopable
{
public:
	/// Visibility ordered from restricted to unrestricted.
	enum class Visibility { Default, Private, Internal, Public, External };
	/// Special modifier contains any external feature for customization.
	///   FREEGAS: Ask contracts to pay the transaction fee by themself.
	enum class SpecialModifier { Default, FreeGas };

	static std::string specialmodifierToString(Declaration::SpecialModifier _specialModifier)
	{
		switch(_specialModifier)
		{
			case Declaration::SpecialModifier::FreeGas:
				return "freegas";
			default:
				solAssert(false, "Invalid special modifier.");
		}
	}

	static std::string visibilityToString(Declaration::Visibility _visibility)
	{
		switch(_visibility)
		{
		case Declaration::Visibility::Public:
			return "public";
		case Declaration::Visibility::Internal:
			return "internal";
		case Declaration::Visibility::Private:
			return "private";
		case Declaration::Visibility::External:
			return "external";
		default:
			solAssert(false, "Invalid visibility specifier.");
		}
		return std::string();
	}

	Declaration(
		SourceLocation const& _location,
		ASTPointer<ASTString> const& _name,
		Visibility _visibility = Visibility::Default,
		SpecialModifier _specialModifier = SpecialModifier::Default
	):
		ASTNode(_location), m_name(_name), m_visibility(_visibility), m_specialModifier(_specialModifier) {}

	/// @returns the declared name.
	ASTString const& name() const { return *m_name; }
	bool noVisibilitySpecified() const { return m_visibility == Visibility::Default; }
	bool noSpecialModifierSpecified() const { return m_specialModifier == SpecialModifier::Default; }
	Visibility visibility() const { return m_visibility == Visibility::Default ? defaultVisibility() : m_visibility; }
	bool isPublic() const { return visibility() >= Visibility::Public; }
	virtual bool isVisibleInContract() const { return visibility() != Visibility::External; }
	bool isVisibleInDerivedContracts() const { return isVisibleInContract() && visibility() >= Visibility::Internal; }
	bool isVisibleAsLibraryMember() const { return visibility() >= Visibility::Internal; }


	virtual bool isLValue() const { return false; }
	virtual bool isPartOfExternalInterface() const { return false; }

	/// @returns the type of expressions referencing this declaration.
	/// The current contract has to be given since this context can change the type, especially of
	/// contract types.
	/// This can only be called once types of variable declarations have already been resolved.
	virtual TypePointer type() const = 0;

	/// @param _internal false indicates external interface is concerned, true indicates internal interface is concerned.
	/// @returns null when it is not accessible as a function.
	virtual FunctionTypePointer functionType(bool /*_internal*/) const { return {}; }

protected:
	virtual Visibility defaultVisibility() const { return Visibility::Public; }

private:
	ASTPointer<ASTString> m_name;
	Visibility m_visibility;
	SpecialModifier m_specialModifier;
};

/**
 * Pragma directive, only version requirements in the form `pragma lity "^1.1.0";` or
 * `pragma solidity "^0.4.24";` are supported for now.
 */
class PragmaDirective: public ASTNode
{
public:
	PragmaDirective(
		SourceLocation const& _location,
		std::vector<Token> const& _tokens,
		std::vector<ASTString> const& _literals
	): ASTNode(_location), m_tokens(_tokens), m_literals(_literals)
	{}

	void accept(ASTVisitor& _visitor) override;
	void accept(ASTConstVisitor& _visitor) const override;

	std::vector<Token> const& tokens() const { return m_tokens; }
	std::vector<ASTString> const& literals() const { return m_literals; }

private:

	/// Sequence of tokens following the "pragma" keyword.
	std::vector<Token> m_tokens;
	/// Sequence of literals following the "pragma" keyword.
	std::vector<ASTString> m_literals;
};

/**
 * Import directive for referencing other files / source objects.
 * Example: import "abc.sol" // imports all symbols of "abc.sol" into current scope
 * Source objects are identified by a string which can be a file name but does not have to be.
 * Other ways to use it:
 * import "abc" as x; // creates symbol "x" that contains all symbols in "abc"
 * import * as x from "abc"; // same as above
 * import {a as b, c} from "abc"; // creates new symbols "b" and "c" referencing "a" and "c" in "abc", respectively.
 */
class ImportDirective: public Declaration
{
public:
	struct SymbolAlias
	{
		ASTPointer<Identifier> symbol;
		ASTPointer<ASTString> alias;
		SourceLocation location;
	};

	using SymbolAliasList = std::vector<SymbolAlias>;

	ImportDirective(
		SourceLocation const& _location,
		ASTPointer<ASTString> const& _path,
		ASTPointer<ASTString> const& _unitAlias,
		SymbolAliasList _symbolAliases
	):
		Declaration(_location, _unitAlias),
		m_path(_path),
		m_symbolAliases(move(_symbolAliases))
	{ }

	void accept(ASTVisitor& _visitor) override;
	void accept(ASTConstVisitor& _visitor) const override;

	ASTString const& path() const { return *m_path; }
	SymbolAliasList const& symbolAliases() const
	{
		return m_symbolAliases;
	}
	ImportAnnotation& annotation() const override;

	TypePointer type() const override;

private:
	ASTPointer<ASTString> m_path;
	/// The aliases for the specific symbols to import. If non-empty import the specific symbols.
	/// If the `alias` component is empty, import the identifier unchanged.
	/// If both m_unitAlias and m_symbolAlias are empty, import all symbols into the current scope.
	SymbolAliasList m_symbolAliases;
};

/**
 * Abstract class that is added to each AST node that can store local variables.
 * Local variables in functions are always added to functions, even though they are not
 * in scope for the whole function.
 */
class VariableScope
{
public:
	virtual ~VariableScope() = default;
	void addLocalVariable(VariableDeclaration const& _localVariable) { m_localVariables.push_back(&_localVariable); }
	std::vector<VariableDeclaration const*> const& localVariables() const { return m_localVariables; }

private:
	std::vector<VariableDeclaration const*> m_localVariables;
};

/**
 * Abstract class that is added to each AST node that can receive documentation.
 */
class Documented
{
public:
	virtual ~Documented() = default;
	explicit Documented(ASTPointer<ASTString> const& _documentation): m_documentation(_documentation) {}

	/// @return A shared pointer of an ASTString.
	/// Can contain a nullptr in which case indicates absence of documentation
	ASTPointer<ASTString> const& documentation() const { return m_documentation; }

protected:
	ASTPointer<ASTString> m_documentation;
};

/**
 * Abstract class that is added to AST nodes that can be marked as not being fully implemented
 */
class ImplementationOptional
{
public:
	virtual ~ImplementationOptional() = default;
	explicit ImplementationOptional(bool _implemented): m_implemented(_implemented) {}

	/// @return whether this node is fully implemented or not
	bool isImplemented() const { return m_implemented; }

protected:
	bool m_implemented;
};

/// @}

/**
 * Definition of a contract or library. This is the only AST nodes where child nodes are not visited in
 * document order. It first visits all struct declarations, then all variable declarations and
 * finally all function declarations.
 */
class ContractDefinition: public Declaration, public Documented
{
public:
	enum class ContractKind { Interface, Contract, Library };

	ContractDefinition(
		SourceLocation const& _location,
		ASTPointer<ASTString> const& _name,
		ASTPointer<ASTString> const& _documentation,
		std::vector<ASTPointer<InheritanceSpecifier>> const& _baseContracts,
		std::vector<ASTPointer<ASTNode>> const& _subNodes,
		ContractKind _contractKind = ContractKind::Contract
	):
		Declaration(_location, _name),
		Documented(_documentation),
		m_baseContracts(_baseContracts),
		m_subNodes(_subNodes),
		m_contractKind(_contractKind)
	{}

	void accept(ASTVisitor& _visitor) override;
	void accept(ASTConstVisitor& _visitor) const override;

	std::vector<ASTPointer<InheritanceSpecifier>> const& baseContracts() const { return m_baseContracts; }
	std::vector<ASTPointer<ASTNode>> const& subNodes() const { return m_subNodes; }
	std::vector<UsingForDirective const*> usingForDirectives() const { return filteredNodes<UsingForDirective>(m_subNodes); }
	std::vector<StructDefinition const*> definedStructs() const { return filteredNodes<StructDefinition>(m_subNodes); }
	std::vector<EnumDefinition const*> definedEnums() const { return filteredNodes<EnumDefinition>(m_subNodes); }
	std::vector<VariableDeclaration const*> stateVariables() const { return filteredNodes<VariableDeclaration>(m_subNodes); }
	std::vector<VariableDeclaration const*> stateVariablesIncludingInherited() const;
	std::vector<ModifierDefinition const*> functionModifiers() const { return filteredNodes<ModifierDefinition>(m_subNodes); }
	std::vector<FunctionDefinition const*> definedFunctions() const { return filteredNodes<FunctionDefinition>(m_subNodes); }
	std::vector<EventDefinition const*> events() const { return filteredNodes<EventDefinition>(m_subNodes); }
	std::vector<Rule const*> rules() const;
	std::vector<EventDefinition const*> const& interfaceEvents() const;
	bool isInterface() const { return m_contractKind == ContractKind::Interface; }
	bool isLibrary() const { return m_contractKind == ContractKind::Library; }

	/// @returns a map of canonical function signatures to FunctionDefinitions
	/// as intended for use by the ABI.
	std::map<FixedHash<4>, FunctionTypePointer> interfaceFunctions() const;
	std::vector<std::pair<FixedHash<4>, FunctionTypePointer>> const& interfaceFunctionList() const;

	/// @returns a list of the inheritable members of this contract
	std::vector<Declaration const*> const& inheritableMembers() const;

	/// Returns the constructor or nullptr if no constructor was specified.
	FunctionDefinition const* constructor() const;
	/// @returns true iff the constructor of this contract is public (or non-existing).
	bool constructorIsPublic() const;
	/// @returns true iff the contract can be deployed, i.e. is not abstract and has a
	/// public constructor.
	/// Should only be called after the type checker has run.
	bool canBeDeployed() const;
	/// Returns the fallback function or nullptr if no fallback function was specified.
	FunctionDefinition const* fallbackFunction() const;

	std::string fullyQualifiedName() const { return sourceUnitName() + ":" + name(); }

	TypePointer type() const override;

	ContractDefinitionAnnotation& annotation() const override;

	ContractKind contractKind() const { return m_contractKind; }

private:
	std::vector<ASTPointer<InheritanceSpecifier>> m_baseContracts;
	std::vector<ASTPointer<ASTNode>> m_subNodes;
	ContractKind m_contractKind;

	mutable std::unique_ptr<std::vector<std::pair<FixedHash<4>, FunctionTypePointer>>> m_interfaceFunctionList;
	mutable std::unique_ptr<std::vector<EventDefinition const*>> m_interfaceEvents;
	mutable std::unique_ptr<std::vector<Declaration const*>> m_inheritableMembers;
};

class InheritanceSpecifier: public ASTNode
{
public:
	InheritanceSpecifier(
		SourceLocation const& _location,
		ASTPointer<UserDefinedTypeName> const& _baseName,
		std::unique_ptr<std::vector<ASTPointer<Expression>>> _arguments
	):
		ASTNode(_location), m_baseName(_baseName), m_arguments(std::move(_arguments)) {}

	void accept(ASTVisitor& _visitor) override;
	void accept(ASTConstVisitor& _visitor) const override;

	UserDefinedTypeName const& name() const { return *m_baseName; }
	// Returns nullptr if no argument list was given (``C``).
	// If an argument list is given (``C(...)``), the arguments are returned
	// as a vector of expressions. Note that this vector can be empty (``C()``).
	std::vector<ASTPointer<Expression>> const* arguments() const { return m_arguments.get(); }

private:
	ASTPointer<UserDefinedTypeName> m_baseName;
	std::unique_ptr<std::vector<ASTPointer<Expression>>> m_arguments;
};

/**
 * `using LibraryName for uint` will attach all functions from the library LibraryName
 * to `uint` if the first parameter matches the type. `using LibraryName for *` attaches
 * the function to any matching type.
 */
class UsingForDirective: public ASTNode
{
public:
	UsingForDirective(
		SourceLocation const& _location,
		ASTPointer<UserDefinedTypeName> const& _libraryName,
		ASTPointer<TypeName> const& _typeName
	):
		ASTNode(_location), m_libraryName(_libraryName), m_typeName(_typeName) {}

	void accept(ASTVisitor& _visitor) override;
	void accept(ASTConstVisitor& _visitor) const override;

	UserDefinedTypeName const& libraryName() const { return *m_libraryName; }
	/// @returns the type name the library is attached to, null for `*`.
	TypeName const* typeName() const { return m_typeName.get(); }

private:
	ASTPointer<UserDefinedTypeName> m_libraryName;
	ASTPointer<TypeName> m_typeName;
};

class StructDefinition: public Declaration
{
public:
	StructDefinition(
		SourceLocation const& _location,
		ASTPointer<ASTString> const& _name,
		std::vector<ASTPointer<VariableDeclaration>> const& _members
	):
		Declaration(_location, _name), m_members(_members) {}

	void accept(ASTVisitor& _visitor) override;
	void accept(ASTConstVisitor& _visitor) const override;

	std::vector<ASTPointer<VariableDeclaration>> const& members() const { return m_members; }

	TypePointer type() const override;

	TypeDeclarationAnnotation& annotation() const override;

private:
	std::vector<ASTPointer<VariableDeclaration>> m_members;
};

class EnumDefinition: public Declaration
{
public:
	EnumDefinition(
		SourceLocation const& _location,
		ASTPointer<ASTString> const& _name,
		std::vector<ASTPointer<EnumValue>> const& _members
	):
		Declaration(_location, _name), m_members(_members) {}
	void accept(ASTVisitor& _visitor) override;
	void accept(ASTConstVisitor& _visitor) const override;

	std::vector<ASTPointer<EnumValue>> const& members() const { return m_members; }

	TypePointer type() const override;

	TypeDeclarationAnnotation& annotation() const override;

private:
	std::vector<ASTPointer<EnumValue>> m_members;
};

/**
 * Declaration of an Enum Value
 */
class EnumValue: public Declaration
{
public:
	EnumValue(SourceLocation const& _location, ASTPointer<ASTString> const& _name):
		Declaration(_location, _name) {}

	void accept(ASTVisitor& _visitor) override;
	void accept(ASTConstVisitor& _visitor) const override;

	TypePointer type() const override;
};

/**
 * Parameter list, used as function parameter list and return list.
 * None of the parameters is allowed to contain mappings (not even recursively
 * inside structs).
 */
class ParameterList: public ASTNode
{
public:
	ParameterList(
		SourceLocation const& _location,
		std::vector<ASTPointer<VariableDeclaration>> const& _parameters
	):
		ASTNode(_location), m_parameters(_parameters) {}
	void accept(ASTVisitor& _visitor) override;
	void accept(ASTConstVisitor& _visitor) const override;

	std::vector<ASTPointer<VariableDeclaration>> const& parameters() const { return m_parameters; }

private:
	std::vector<ASTPointer<VariableDeclaration>> m_parameters;
};

/**
 * Base class for all nodes that define function-like objects, i.e. FunctionDefinition,
 * EventDefinition and ModifierDefinition.
 */
class CallableDeclaration: public Declaration, public VariableScope
{
public:
	CallableDeclaration(
		SourceLocation const& _location,
		ASTPointer<ASTString> const& _name,
		Declaration::Visibility _visibility,
		ASTPointer<ParameterList> const& _parameters,
		ASTPointer<ParameterList> const& _returnParameters = ASTPointer<ParameterList>()
	):
		Declaration(_location, _name, _visibility),
		m_parameters(_parameters),
		m_returnParameters(_returnParameters)
	{
	}

	std::vector<ASTPointer<VariableDeclaration>> const& parameters() const { return m_parameters->parameters(); }
	std::vector<ASTPointer<VariableDeclaration>> const& returnParameters() const { return m_returnParameters->parameters(); }
	ParameterList const& parameterList() const { return *m_parameters; }
	ASTPointer<ParameterList> const& returnParameterList() const { return m_returnParameters; }

protected:
	ASTPointer<ParameterList> m_parameters;
	ASTPointer<ParameterList> m_returnParameters;
};

class FunctionDefinition: public CallableDeclaration, public Documented, public ImplementationOptional
{
public:
	FunctionDefinition(
		SourceLocation const& _location,
		ASTPointer<ASTString> const& _name,
		Declaration::Visibility _visibility,
		Declaration::SpecialModifier _specialModifier,
		StateMutability _stateMutability,
		bool _isConstructor,
		ASTPointer<ASTString> const& _documentation,
		ASTPointer<ParameterList> const& _parameters,
		std::vector<ASTPointer<ModifierInvocation>> const& _modifiers,
		ASTPointer<ParameterList> const& _returnParameters,
		ASTPointer<Block> const& _body
	):
		CallableDeclaration(_location, _name, _visibility, _parameters, _returnParameters),
		Documented(_documentation),
		ImplementationOptional(_body != nullptr),
		m_specialModifier(_specialModifier),
		m_stateMutability(_stateMutability),
		m_isConstructor(_isConstructor),
		m_functionModifiers(_modifiers),
		m_body(_body)
	{}

	void accept(ASTVisitor& _visitor) override;
	void accept(ASTConstVisitor& _visitor) const override;

	StateMutability stateMutability() const { return m_stateMutability; }
	bool isConstructor() const { return m_isConstructor; }
	bool isFallback() const { return !m_isConstructor && name().empty(); }
	bool isPayable() const { return m_stateMutability == StateMutability::Payable; }
	bool isFreeGas() const { return m_specialModifier == SpecialModifier::FreeGas; }
	std::vector<ASTPointer<ModifierInvocation>> const& modifiers() const { return m_functionModifiers; }
	Block const& body() const { solAssert(m_body, ""); return *m_body; }
	bool isVisibleInContract() const override
	{
		return Declaration::isVisibleInContract() && !isConstructor() && !isFallback();
	}
	bool isPartOfExternalInterface() const override { return isPublic() && !isConstructor() && !isFallback(); }

	/// @returns the external signature of the function
	/// That consists of the name of the function followed by the types of the
	/// arguments separated by commas all enclosed in parentheses without any spaces.
	std::string externalSignature() const;

	ContractDefinition::ContractKind inContractKind() const;

	TypePointer type() const override;

	/// @param _internal false indicates external interface is concerned, true indicates internal interface is concerned.
	/// @returns null when it is not accessible as a function.
	FunctionTypePointer functionType(bool /*_internal*/) const override;

	FunctionDefinitionAnnotation& annotation() const override;

private:
	SpecialModifier m_specialModifier;
	StateMutability m_stateMutability;
	bool m_isConstructor;
	std::vector<ASTPointer<ModifierInvocation>> m_functionModifiers;
	ASTPointer<Block> m_body;
};

/**
 * Declaration of a variable. This can be used in various places, e.g. in function parameter
 * lists, struct definitions and even function bodies.
 */
class VariableDeclaration: public Declaration
{
public:
	enum Location { Unspecified, Storage, Memory, CallData };

	VariableDeclaration(
		SourceLocation const& _sourceLocation,
		ASTPointer<TypeName> const& _type,
		ASTPointer<ASTString> const& _name,
		ASTPointer<Expression> _value,
		Visibility _visibility,
		bool _isStateVar = false,
		bool _isIndexed = false,
		bool _isConstant = false,
		Location _referenceLocation = Location::Unspecified
	):
		Declaration(_sourceLocation, _name, _visibility),
		m_typeName(_type),
		m_value(_value),
		m_isStateVariable(_isStateVar),
		m_isIndexed(_isIndexed),
		m_isConstant(_isConstant),
		m_location(_referenceLocation) {
		}

	void accept(ASTVisitor& _visitor) override;
	void accept(ASTConstVisitor& _visitor) const override;

	TypeName* typeName() const { return m_typeName.get(); }
	ASTPointer<Expression> const& value() const { return m_value; }

	bool isLValue() const override;
	bool isPartOfExternalInterface() const override { return isPublic(); }

	/// @returns true iff this variable is the parameter (or return parameter) of a function
	/// (or function type name or event) or declared inside a function body.
	bool isLocalVariable() const;
	/// @returns true if this variable is a parameter or return parameter of a function.
	bool isCallableParameter() const;
	/// @returns true if this variable is a return parameter of a function.
	bool isReturnParameter() const;
	/// @returns true if this variable is a local variable or return parameter.
	bool isLocalOrReturn() const;
	/// @returns true if this variable is a parameter (not return parameter) of an external function.
	/// This excludes parameters of external function type names.
	bool isExternalCallableParameter() const;
	/// @returns true if this variable is a parameter or return parameter of an internal function
	/// or a function type of internal visibility.
	bool isInternalCallableParameter() const;
	/// @returns true iff this variable is a parameter(or return parameter of a library function
	bool isLibraryFunctionParameter() const;
	/// @returns true if the type of the variable does not need to be specified, i.e. it is declared
	/// in the body of a function or modifier.
	/// @returns true if this variable is a parameter of an event.
	bool isEventParameter() const;
	/// @returns true if the type of the variable is a reference or mapping type, i.e.
	/// array, struct or mapping. These types can take a data location (and often require it).
	/// Can only be called after reference resolution.
	bool hasReferenceOrMappingType() const;
	bool isStateVariable() const { return m_isStateVariable; }
	bool isIndexed() const { return m_isIndexed; }
	bool isConstant() const { return m_isConstant; }
	Location referenceLocation() const { return m_location; }
	/// @returns a set of allowed storage locations for the variable.
	std::set<Location> allowedDataLocations() const;

	TypePointer type() const override;

	/// @param _internal false indicates external interface is concerned, true indicates internal interface is concerned.
	/// @returns null when it is not accessible as a function.
	FunctionTypePointer functionType(bool /*_internal*/) const override;

	VariableDeclarationAnnotation& annotation() const override;

protected:
	Visibility defaultVisibility() const override { return Visibility::Internal; }

private:
	ASTPointer<TypeName> m_typeName; ///< can be empty ("var")
	/// Initially assigned value, can be missing. For local variables, this is stored inside
	/// VariableDeclarationStatement and not here.
	ASTPointer<Expression> m_value;
	bool m_isStateVariable; ///< Whether or not this is a contract state variable
	bool m_isIndexed; ///< Whether this is an indexed variable (used by events).
	bool m_isConstant; ///< Whether the variable is a compile-time constant.
	Location m_location; ///< Location of the variable if it is of reference type.
};

/**
 * Definition of a function modifier.
 */
class ModifierDefinition: public CallableDeclaration, public Documented
{
public:
	ModifierDefinition(
		SourceLocation const& _location,
		ASTPointer<ASTString> const& _name,
		ASTPointer<ASTString> const& _documentation,
		ASTPointer<ParameterList> const& _parameters,
		ASTPointer<Block> const& _body
	):
		CallableDeclaration(_location, _name, Visibility::Internal, _parameters),
		Documented(_documentation),
		m_body(_body)
	{
	}

	void accept(ASTVisitor& _visitor) override;
	void accept(ASTConstVisitor& _visitor) const override;

	Block const& body() const { return *m_body; }

	TypePointer type() const override;

	ModifierDefinitionAnnotation& annotation() const override;

private:
	ASTPointer<Block> m_body;
};

/**
 * Invocation/usage of a modifier in a function header or a base constructor call.
 */
class ModifierInvocation: public ASTNode
{
public:
	ModifierInvocation(
		SourceLocation const& _location,
		ASTPointer<Identifier> const& _name,
		std::unique_ptr<std::vector<ASTPointer<Expression>>> _arguments
	):
		ASTNode(_location), m_modifierName(_name), m_arguments(std::move(_arguments)) {}

	void accept(ASTVisitor& _visitor) override;
	void accept(ASTConstVisitor& _visitor) const override;

	ASTPointer<Identifier> const& name() const { return m_modifierName; }
	// Returns nullptr if no argument list was given (``mod``).
	// If an argument list is given (``mod(...)``), the arguments are returned
	// as a vector of expressions. Note that this vector can be empty (``mod()``).
	std::vector<ASTPointer<Expression>> const* arguments() const { return m_arguments.get(); }

private:
	ASTPointer<Identifier> m_modifierName;
	std::unique_ptr<std::vector<ASTPointer<Expression>>> m_arguments;
};

/**
 * Definition of a (loggable) event.
 */
class EventDefinition: public CallableDeclaration, public Documented
{
public:
	EventDefinition(
		SourceLocation const& _location,
		ASTPointer<ASTString> const& _name,
		ASTPointer<ASTString> const& _documentation,
		ASTPointer<ParameterList> const& _parameters,
		bool _anonymous = false
	):
		CallableDeclaration(_location, _name, Visibility::Default, _parameters),
		Documented(_documentation),
		m_anonymous(_anonymous)
	{
	}

	void accept(ASTVisitor& _visitor) override;
	void accept(ASTConstVisitor& _visitor) const override;

	bool isAnonymous() const { return m_anonymous; }

	TypePointer type() const override;
	FunctionTypePointer functionType(bool /*_internal*/) const override;

	EventDefinitionAnnotation& annotation() const override;

private:
	bool m_anonymous = false;
};

/**
 * Pseudo AST node that is used as declaration for "this", "msg", "tx", "block" and the global
 * functions when such an identifier is encountered. Will never have a valid location in the source code.
 */
class MagicVariableDeclaration: public Declaration
{
public:
	MagicVariableDeclaration(ASTString const& _name, Type const* _type):
		Declaration(SourceLocation(), std::make_shared<ASTString>(_name)), m_type(_type) {}

	void accept(ASTVisitor&) override
	{
		solAssert(false, "MagicVariableDeclaration used inside real AST.");
	}
	void accept(ASTConstVisitor&) const override
	{
		solAssert(false, "MagicVariableDeclaration used inside real AST.");
	}

	FunctionType const* functionType(bool) const override
	{
		solAssert(m_type->category() == Type::Category::Function, "");
		return dynamic_cast<FunctionType const*>(m_type);
	}
	TypePointer type() const override { return m_type; }

private:
	Type const* m_type;
};

/// Types
/// @{

/**
 * Abstract base class of a type name, can be any built-in or user-defined type.
 */
class TypeName: public ASTNode
{
protected:
	explicit TypeName(SourceLocation const& _location): ASTNode(_location) {}

public:
	TypeNameAnnotation& annotation() const override;
};

/**
 * Any pre-defined type name represented by a single keyword (and possibly a state mutability for address types),
 * i.e. it excludes mappings, contracts, functions, etc.
 */
class ElementaryTypeName: public TypeName
{
public:
	ElementaryTypeName(
		SourceLocation const& _location,
		ElementaryTypeNameToken const& _elem,
		boost::optional<StateMutability> _stateMutability = {}
	): TypeName(_location), m_type(_elem), m_stateMutability(_stateMutability)
	{
		solAssert(!_stateMutability.is_initialized() || _elem.token() == Token::Address, "");
	}

	void accept(ASTVisitor& _visitor) override;
	void accept(ASTConstVisitor& _visitor) const override;

	ElementaryTypeNameToken const& typeName() const { return m_type; }

	boost::optional<StateMutability> const& stateMutability() const { return m_stateMutability; }

private:
	ElementaryTypeNameToken m_type;
	boost::optional<StateMutability> m_stateMutability; ///< state mutability for address type
};

/**
 * Name referring to a user-defined type (i.e. a struct, contract, etc.).
 */
class UserDefinedTypeName: public TypeName
{
public:
	UserDefinedTypeName(SourceLocation const& _location, std::vector<ASTString> const& _namePath):
		TypeName(_location), m_namePath(_namePath) {}
	void accept(ASTVisitor& _visitor) override;
	void accept(ASTConstVisitor& _visitor) const override;

	std::vector<ASTString> const& namePath() const { return m_namePath; }

	UserDefinedTypeNameAnnotation& annotation() const override;

private:
	std::vector<ASTString> m_namePath;
};

/**
 * A literal function type. Its source form is "function (paramType1, paramType2) internal / external returns (retType1, retType2)"
 */
class FunctionTypeName: public TypeName
{
public:
	FunctionTypeName(
		SourceLocation const& _location,
		ASTPointer<ParameterList> const& _parameterTypes,
		ASTPointer<ParameterList> const& _returnTypes,
		Declaration::Visibility _visibility,
		Declaration::SpecialModifier _specialModifier,
		StateMutability _stateMutability
	):
		TypeName(_location), m_parameterTypes(_parameterTypes), m_returnTypes(_returnTypes),
		m_visibility(_visibility), m_specialModifier(_specialModifier), m_stateMutability(_stateMutability)
	{}
	void accept(ASTVisitor& _visitor) override;
	void accept(ASTConstVisitor& _visitor) const override;

	std::vector<ASTPointer<VariableDeclaration>> const& parameterTypes() const { return m_parameterTypes->parameters(); }
	std::vector<ASTPointer<VariableDeclaration>> const& returnParameterTypes() const { return m_returnTypes->parameters(); }
	ASTPointer<ParameterList> const& parameterTypeList() const { return m_parameterTypes; }
	ASTPointer<ParameterList> const& returnParameterTypeList() const { return m_returnTypes; }

	Declaration::Visibility visibility() const
	{
		return m_visibility == Declaration::Visibility::Default ? Declaration::Visibility::Internal : m_visibility;
	}

	Declaration::SpecialModifier specialModifier() const
	{
		return m_specialModifier;
	}
	StateMutability stateMutability() const { return m_stateMutability; }
	bool isPayable() const { return m_stateMutability == StateMutability::Payable; }

private:
	ASTPointer<ParameterList> m_parameterTypes;
	ASTPointer<ParameterList> m_returnTypes;
	Declaration::Visibility m_visibility;
	Declaration::SpecialModifier m_specialModifier;
	StateMutability m_stateMutability;
};

/**
 * A mapping type. Its source form is "mapping('keyType' => 'valueType')"
 */
class Mapping: public TypeName
{
public:
	Mapping(
		SourceLocation const& _location,
		ASTPointer<ElementaryTypeName> const& _keyType,
		ASTPointer<TypeName> const& _valueType
	):
		TypeName(_location), m_keyType(_keyType), m_valueType(_valueType) {}
	void accept(ASTVisitor& _visitor) override;
	void accept(ASTConstVisitor& _visitor) const override;

	ElementaryTypeName const& keyType() const { return *m_keyType; }
	TypeName const& valueType() const { return *m_valueType; }

private:
	ASTPointer<ElementaryTypeName> m_keyType;
	ASTPointer<TypeName> m_valueType;
};

/**
 * An array type, can be "typename[]" or "typename[<expression>]".
 */
class ArrayTypeName: public TypeName
{
public:
	ArrayTypeName(
		SourceLocation const& _location,
		ASTPointer<TypeName> const& _baseType,
		ASTPointer<Expression> const& _length
	):
		TypeName(_location), m_baseType(_baseType), m_length(_length) {}
	void accept(ASTVisitor& _visitor) override;
	void accept(ASTConstVisitor& _visitor) const override;

	TypeName const& baseType() const { return *m_baseType; }
	Expression const* length() const { return m_length.get(); }

private:
	ASTPointer<TypeName> m_baseType;
	ASTPointer<Expression> m_length; ///< Length of the array, might be empty.
};

/// @}

/// Statements
/// @{


/**
 * Abstract base class for statements.
 */
class Statement: public ASTNode, public Documented
{
public:
	explicit Statement(
		SourceLocation const& _location,
		ASTPointer<ASTString> const& _docString
	): ASTNode(_location), Documented(_docString) {
	}

	StatementAnnotation& annotation() const override;
};

/**
 * Inline assembly.
 */
class InlineAssembly: public Statement
{
public:
	InlineAssembly(
		SourceLocation const& _location,
		ASTPointer<ASTString> const& _docString,
		yul::Dialect const& _dialect,
		std::shared_ptr<yul::Block> const& _operations
	):
		Statement(_location, _docString), m_dialect(_dialect), m_operations(_operations) {}
	void accept(ASTVisitor& _visitor) override;
	void accept(ASTConstVisitor& _visitor) const override;

	yul::Dialect const& dialect() const { return m_dialect; }
	yul::Block const& operations() const { return *m_operations; }

	InlineAssemblyAnnotation& annotation() const override;

private:
	yul::Dialect const& m_dialect;
	std::shared_ptr<yul::Block> m_operations;
};

/**
 * Brace-enclosed block containing zero or more statements.
 */
class Block: public Statement, public Scopable
{
public:
	Block(
		SourceLocation const& _location,
		ASTPointer<ASTString> const& _docString,
		std::vector<ASTPointer<Statement>> const& _statements
	):
		Statement(_location, _docString), m_statements(_statements) {}
	void accept(ASTVisitor& _visitor) override;
	void accept(ASTConstVisitor& _visitor) const override;

	std::vector<ASTPointer<Statement>> const& statements() const { return m_statements; }

private:
	std::vector<ASTPointer<Statement>> m_statements;
};

/**
 * Special placeholder statement denoted by "_" used in function modifiers. This is replaced by
 * the original function when the modifier is applied.
 */
class PlaceholderStatement: public Statement
{
public:
	explicit PlaceholderStatement(
		SourceLocation const& _location,
		ASTPointer<ASTString> const& _docString
	): Statement(_location, _docString) {}

	void accept(ASTVisitor& _visitor) override;
	void accept(ASTConstVisitor& _visitor) const override;
};

/**
 * If-statement with an optional "else" part. Note that "else if" is modeled by having a new
 * if-statement as the false (else) body.
 */
class IfStatement: public Statement
{
public:
	IfStatement(
		SourceLocation const& _location,
		ASTPointer<ASTString> const& _docString,
		ASTPointer<Expression> const& _condition,
		ASTPointer<Statement> const& _trueBody,
		ASTPointer<Statement> const& _falseBody
	):
		Statement(_location, _docString),
		m_condition(_condition),
		m_trueBody(_trueBody),
		m_falseBody(_falseBody)
	{}
	void accept(ASTVisitor& _visitor) override;
	void accept(ASTConstVisitor& _visitor) const override;

	Expression const& condition() const { return *m_condition; }
	Statement const& trueStatement() const { return *m_trueBody; }
	/// @returns the "else" part of the if statement or nullptr if there is no "else" part.
	Statement const* falseStatement() const { return m_falseBody.get(); }

private:
	ASTPointer<Expression> m_condition;
	ASTPointer<Statement> m_trueBody;
	ASTPointer<Statement> m_falseBody; ///< "else" part, optional
};

/**
 * Statement in which a break statement is legal (abstract class).
 */
class BreakableStatement: public Statement
{
public:
	explicit BreakableStatement(
		SourceLocation const& _location,
		ASTPointer<ASTString> const& _docString
	): Statement(_location, _docString) {}
};

class WhileStatement: public BreakableStatement
{
public:
	WhileStatement(
		SourceLocation const& _location,
		ASTPointer<ASTString> const& _docString,
		ASTPointer<Expression> const& _condition,
		ASTPointer<Statement> const& _body,
		bool _isDoWhile
	):
		BreakableStatement(_location, _docString), m_condition(_condition), m_body(_body),
		m_isDoWhile(_isDoWhile) {}
	void accept(ASTVisitor& _visitor) override;
	void accept(ASTConstVisitor& _visitor) const override;

	Expression const& condition() const { return *m_condition; }
	Statement const& body() const { return *m_body; }
	bool isDoWhile() const { return m_isDoWhile; }

private:
	ASTPointer<Expression> m_condition;
	ASTPointer<Statement> m_body;
	bool m_isDoWhile;
};

/**
 * For loop statement
 */
class ForStatement: public BreakableStatement, public Scopable
{
public:
	ForStatement(
		SourceLocation const& _location,
		ASTPointer<ASTString> const& _docString,
		ASTPointer<Statement> const& _initExpression,
		ASTPointer<Expression> const& _conditionExpression,
		ASTPointer<ExpressionStatement> const& _loopExpression,
		ASTPointer<Statement> const& _body
	):
		BreakableStatement(_location, _docString),
		m_initExpression(_initExpression),
		m_condExpression(_conditionExpression),
		m_loopExpression(_loopExpression),
		m_body(_body)
	{}
	void accept(ASTVisitor& _visitor) override;
	void accept(ASTConstVisitor& _visitor) const override;

	Statement const* initializationExpression() const { return m_initExpression.get(); }
	Expression const* condition() const { return m_condExpression.get(); }
	ExpressionStatement const* loopExpression() const { return m_loopExpression.get(); }
	Statement const& body() const { return *m_body; }

private:
	/// For statement's initialization expression. for (XXX; ; ). Can be empty
	ASTPointer<Statement> m_initExpression;
	/// For statement's condition expression. for (; XXX ; ). Can be empty
	ASTPointer<Expression> m_condExpression;
	/// For statement's loop expression. for (;;XXX). Can be empty
	ASTPointer<ExpressionStatement> m_loopExpression;
	/// The body of the loop
	ASTPointer<Statement> m_body;
};

/*
 * We need to know what contract this statement belongs to so that we can determine which
 * set of rules to fire when doing code generation. This info will be saved in annotation.
 */
class FireAllRulesStatement: public Statement
{
public:
	explicit FireAllRulesStatement(
				SourceLocation const& _location,
				ASTPointer<ASTString> const& _docString
			 ):
		Statement(_location, _docString) {};

	virtual void accept(ASTVisitor& _visitor) override;
	virtual void accept(ASTConstVisitor& _visitor) const override;

	virtual FireAllRulesAnnotation& annotation() const override;
};

class Continue: public Statement
{
public:
	explicit Continue(SourceLocation const& _location, ASTPointer<ASTString> const& _docString):
		Statement(_location, _docString) {}
	void accept(ASTVisitor& _visitor) override;
	void accept(ASTConstVisitor& _visitor) const override;
};

class Break: public Statement
{
public:
	explicit Break(SourceLocation const& _location, ASTPointer<ASTString> const& _docString):
		Statement(_location, _docString) {}
	void accept(ASTVisitor& _visitor) override;
	void accept(ASTConstVisitor& _visitor) const override;
};

class Return: public Statement
{
public:
	Return(
		SourceLocation const& _location,
		ASTPointer<ASTString> const& _docString,
		ASTPointer<Expression> _expression
	): Statement(_location, _docString), m_expression(_expression) {}
	void accept(ASTVisitor& _visitor) override;
	void accept(ASTConstVisitor& _visitor) const override;

	Expression const* expression() const { return m_expression.get(); }

	ReturnAnnotation& annotation() const override;

private:
	ASTPointer<Expression> m_expression; ///< value to return, optional
};

/**
 * @brief The Throw statement to throw that triggers a solidity exception(jump to ErrorTag)
 */
class Throw: public Statement
{
public:
	explicit Throw(SourceLocation const& _location, ASTPointer<ASTString> const& _docString):
		Statement(_location, _docString) {}
	void accept(ASTVisitor& _visitor) override;
	void accept(ASTConstVisitor& _visitor) const override;
};

/**
 * The emit statement is used to emit events: emit EventName(arg1, ..., argn)
 */
class EmitStatement: public Statement
{
public:
	explicit EmitStatement(
		SourceLocation const& _location,
		ASTPointer<ASTString> const& _docString,
		ASTPointer<FunctionCall> const& _functionCall
	):
		Statement(_location, _docString), m_eventCall(_functionCall) {}
	void accept(ASTVisitor& _visitor) override;
	void accept(ASTConstVisitor& _visitor) const override;

	FunctionCall const& eventCall() const { return *m_eventCall; }

private:
	ASTPointer<FunctionCall> m_eventCall;
};

/**
 * Definition of one or more variables as a statement inside a function.
 * If multiple variables are declared, a value has to be assigned directly.
 * If only a single variable is declared, the value can be missing.
 * Examples:
 * uint[] memory a; uint a = 2;
 * (uint a, bytes32 b, ) = f(); (, uint a, , StructName storage x) = g();
 */
class VariableDeclarationStatement: public Statement
{
public:
	VariableDeclarationStatement(
		SourceLocation const& _location,
		ASTPointer<ASTString> const& _docString,
		std::vector<ASTPointer<VariableDeclaration>> const& _variables,
		ASTPointer<Expression> const& _initialValue
	):
<<<<<<< HEAD
		Statement(_location, _docString), m_variables(_variables), m_initialValue(_initialValue) {
		}
	virtual void accept(ASTVisitor& _visitor) override;
	virtual void accept(ASTConstVisitor& _visitor) const override;
=======
		Statement(_location, _docString), m_variables(_variables), m_initialValue(_initialValue) {}
	void accept(ASTVisitor& _visitor) override;
	void accept(ASTConstVisitor& _visitor) const override;
>>>>>>> 7709ece9

	std::vector<ASTPointer<VariableDeclaration>> const& declarations() const { return m_variables; }
	Expression const* initialValue() const { return m_initialValue.get(); }

private:
	/// List of variables, some of which can be empty pointers (unnamed components).
	/// Note that the ``m_value`` member of these is unused. Instead, ``m_initialValue``
	/// below is used, because the initial value can be a single expression assigned
	/// to all variables.
	std::vector<ASTPointer<VariableDeclaration>> m_variables;
	/// The assigned expression / initial value.
	ASTPointer<Expression> m_initialValue;
};

/**
 * A statement that contains only an expression (i.e. an assignment, function call, ...).
 */
class ExpressionStatement: public Statement
{
public:
	ExpressionStatement(
		SourceLocation const& _location,
		ASTPointer<ASTString> const& _docString,
		ASTPointer<Expression> _expression
	):
<<<<<<< HEAD
		Statement(_location, _docString), m_expression(_expression) {
		}
	virtual void accept(ASTVisitor& _visitor) override;
	virtual void accept(ASTConstVisitor& _visitor) const override;
=======
		Statement(_location, _docString), m_expression(_expression) {}
	void accept(ASTVisitor& _visitor) override;
	void accept(ASTConstVisitor& _visitor) const override;
>>>>>>> 7709ece9

	Expression const& expression() const { return *m_expression; }

private:
	ASTPointer<Expression> m_expression;
};

/// @}

/// Expressions
/// @{

/**
 * An expression, i.e. something that has a value (which can also be of type "void" in case
 * of some function calls).
 * @abstract
 */
class Expression: public ASTNode
{
public:
	explicit Expression(SourceLocation const& _location): ASTNode(_location) {}

	ExpressionAnnotation& annotation() const override;

	virtual bool saveToENISection(ENIHandler&, CompilerContext&) const { return false; };

	virtual void replaceChild(Expression*, ASTPointer<Expression>){}
	virtual ASTPointer<Expression> deepCopy() const = 0;
};

class Conditional: public Expression
{
public:
	Conditional(
		SourceLocation const& _location,
		ASTPointer<Expression> const& _condition,
		ASTPointer<Expression> const& _trueExpression,
		ASTPointer<Expression> const& _falseExpression
	):
		Expression(_location),
		m_condition(_condition),
		m_trueExpression(_trueExpression),
		m_falseExpression(_falseExpression)
	{}
	void accept(ASTVisitor& _visitor) override;
	void accept(ASTConstVisitor& _visitor) const override;

	Expression const& condition() const { return *m_condition; }
	Expression const& trueExpression() const { return *m_trueExpression; }
	Expression const& falseExpression() const { return *m_falseExpression; }

	void setCondition(ASTPointer<Expression> _condition) { m_condition = _condition; }
	void setTrueExpression(ASTPointer<Expression> _trueExpression) { m_trueExpression = _trueExpression; }
	void setFalseExpression(ASTPointer<Expression> _falseExpression) { m_falseExpression = _falseExpression; }
	virtual void replaceChild(Expression *oldExp, ASTPointer<Expression> newExp) override;

	virtual ASTPointer<Expression> deepCopy() const override
	{
		return std::make_shared<Conditional>(location(), m_condition->deepCopy(), m_trueExpression->deepCopy(), m_falseExpression->deepCopy());
	}
private:
	ASTPointer<Expression> m_condition;
	ASTPointer<Expression> m_trueExpression;
	ASTPointer<Expression> m_falseExpression;
};

/// Assignment, can also be a compound assignment.
/// Examples: (a = 7 + 8) or (a *= 2)
class Assignment: public Expression
{
public:
	Assignment(
		SourceLocation const& _location,
		ASTPointer<Expression> const& _leftHandSide,
		Token _assignmentOperator,
		ASTPointer<Expression> const& _rightHandSide
	):
		Expression(_location),
		m_leftHandSide(_leftHandSide),
		m_assigmentOperator(_assignmentOperator),
		m_rightHandSide(_rightHandSide)
	{
		solAssert(TokenTraits::isAssignmentOp(_assignmentOperator), "");
	}
	void accept(ASTVisitor& _visitor) override;
	void accept(ASTConstVisitor& _visitor) const override;

	Expression const& leftHandSide() const { return *m_leftHandSide; }
	Token assignmentOperator() const { return m_assigmentOperator; }
	Expression const& rightHandSide() const { return *m_rightHandSide; }
	virtual void replaceChild(Expression *oldExp, ASTPointer<Expression> newExp) override;

	virtual ASTPointer<Expression> deepCopy() const override
	{
		return std::make_shared<Assignment>(location(), m_leftHandSide->deepCopy(), m_assigmentOperator, m_rightHandSide->deepCopy());
	}
private:
	ASTPointer<Expression> m_leftHandSide;
	Token m_assigmentOperator;
	ASTPointer<Expression> m_rightHandSide;
};


/**
 * Tuple, parenthesized expression, or bracketed expression.
 * Examples: (1, 2), (x,), (x), (), [1, 2],
 * Individual components might be empty shared pointers (as in the second example).
 * The respective types in lvalue context are: 2-tuple, 2-tuple (with wildcard), type of x, 0-tuple
 * Not in lvalue context: 2-tuple, _1_-tuple, type of x, 0-tuple.
 */
class TupleExpression: public Expression
{
public:
	TupleExpression(
		SourceLocation const& _location,
		std::vector<ASTPointer<Expression>> const& _components,
		bool _isArray
	):
		Expression(_location),
		m_components(_components),
		m_isArray(_isArray) {}
	void accept(ASTVisitor& _visitor) override;
	void accept(ASTConstVisitor& _visitor) const override;

	std::vector<ASTPointer<Expression>> const& components() const { return m_components; }
	bool isInlineArray() const { return m_isArray; }

	virtual void replaceChild(Expression *oldExp, ASTPointer<Expression> newExp) override;

	virtual ASTPointer<Expression> deepCopy() const override
	{
		return std::make_shared<TupleExpression>(location(), m_components, m_isArray);
	}
private:
	std::vector<ASTPointer<Expression>> m_components;
	bool m_isArray;
};

/**
 * Operation involving a unary operator, pre- or postfix.
 * Examples: ++i, delete x or !true
 */
class UnaryOperation: public Expression
{
public:
	UnaryOperation(
		SourceLocation const& _location,
		Token _operator,
		ASTPointer<Expression> const& _subExpression,
		bool _isPrefix
	):
		Expression(_location),
		m_operator(_operator),
		m_subExpression(_subExpression),
		m_isPrefix(_isPrefix)
	{
		solAssert(TokenTraits::isUnaryOp(_operator), "");
	}
	void accept(ASTVisitor& _visitor) override;
	void accept(ASTConstVisitor& _visitor) const override;

	Token getOperator() const { return m_operator; }
	bool isPrefixOperation() const { return m_isPrefix; }
	Expression const& subExpression() const { return *m_subExpression; }

	void setSubExpression(ASTPointer<Expression> _subExpression) { m_subExpression = _subExpression; }
	virtual void replaceChild(Expression *oldExp, ASTPointer<Expression> newExp) override;

	virtual ASTPointer<Expression> deepCopy() const override
	{
		return std::make_shared<UnaryOperation>(location(), m_operator, m_subExpression->deepCopy(), m_isPrefix);
	}
private:
	Token m_operator;
	ASTPointer<Expression> m_subExpression;
	bool m_isPrefix;
};

/**
 * Operation involving a binary operator.
 * Examples: 1 + 2, true && false or 1 <= 4
 */
class BinaryOperation: public Expression
{
public:
	BinaryOperation(
		SourceLocation const& _location,
		ASTPointer<Expression> const& _left,
		Token _operator,
		ASTPointer<Expression> const& _right
	):
		Expression(_location), m_left(_left), m_operator(_operator), m_right(_right)
	{
		solAssert(TokenTraits::isBinaryOp(_operator) || TokenTraits::isCompareOp(_operator), "");
	}
	void accept(ASTVisitor& _visitor) override;
	void accept(ASTConstVisitor& _visitor) const override;

	Expression const& leftExpression() const { return *m_left; }
	Expression const& rightExpression() const { return *m_right; }
	Token getOperator() const { return m_operator; }

	BinaryOperationAnnotation& annotation() const override;

	void setLeftExpression(ASTPointer<Expression> _left) { m_left = _left; }
	void setRightExpression(ASTPointer<Expression> _right) { m_right = _right; }
	virtual void replaceChild(Expression *oldExp, ASTPointer<Expression> newExp) override;

	virtual ASTPointer<Expression> deepCopy() const override
	{
		return std::make_shared<BinaryOperation>(location(), m_left->deepCopy(), m_operator, m_right->deepCopy());
	}
private:
	ASTPointer<Expression> m_left;
	Token m_operator;
	ASTPointer<Expression> m_right;
};

/**
 * Can be ordinary function call, type cast or struct construction.
 */
class FunctionCall: public Expression
{
public:
	FunctionCall(
		SourceLocation const& _location,
		ASTPointer<Expression> const& _expression,
		std::vector<ASTPointer<Expression>> const& _arguments,
		std::vector<ASTPointer<ASTString>> const& _names
	):
		Expression(_location), m_expression(_expression), m_arguments(_arguments), m_names(_names) {}
	void accept(ASTVisitor& _visitor) override;
	void accept(ASTConstVisitor& _visitor) const override;

	Expression const& expression() const { return *m_expression; }
	std::vector<ASTPointer<Expression const>> arguments() const { return {m_arguments.begin(), m_arguments.end()}; }
	std::vector<ASTPointer<ASTString>> const& names() const { return m_names; }

<<<<<<< HEAD
	virtual void replaceChild(Expression *oldExp, ASTPointer<Expression> newExp) override;

	virtual FunctionCallAnnotation& annotation() const override;
=======
	FunctionCallAnnotation& annotation() const override;
>>>>>>> 7709ece9

	virtual ASTPointer<Expression> deepCopy() const override
	{
		return std::make_shared<FunctionCall>(location(), m_expression, m_arguments, m_names);
	}
private:
	ASTPointer<Expression> m_expression;
	std::vector<ASTPointer<Expression>> m_arguments;
	std::vector<ASTPointer<ASTString>> m_names;
};

class EniCall: public FunctionCall
{
public:
	EniCall(
		SourceLocation const& _location,
		ASTPointer<Expression> const& _expression,
		std::vector<ASTPointer<Expression>> const& _arguments,
		std::vector<ASTPointer<ASTString>> const& _names
	):
		FunctionCall(_location, _expression, _arguments, _names) {}
};

/**
 * Expression that creates a new contract or memory-array,
 * e.g. the "new SomeContract" part in "new SomeContract(1, 2)".
 */
class NewExpression: public Expression
{
public:
	NewExpression(
		SourceLocation const& _location,
		ASTPointer<TypeName> const& _typeName
	):
		Expression(_location), m_typeName(_typeName) {}
	void accept(ASTVisitor& _visitor) override;
	void accept(ASTConstVisitor& _visitor) const override;

	TypeName const& typeName() const { return *m_typeName; }

	virtual void replaceChild(Expression *oldExp, ASTPointer<Expression> newExp) override;

	virtual ASTPointer<Expression> deepCopy() const override
	{
		return std::make_shared<NewExpression>(location(), m_typeName);
	}
private:
	ASTPointer<TypeName> m_typeName;
};

/**
 * Access to a member of an object. Example: x.name
 */
class MemberAccess: public Expression
{
public:
	MemberAccess(
		SourceLocation const& _location,
		ASTPointer<Expression> _expression,
		ASTPointer<ASTString> const& _memberName
	):
		Expression(_location), m_expression(_expression), m_memberName(_memberName) {}
<<<<<<< HEAD
	virtual void accept(ASTVisitor& _visitor) override;
	virtual void accept(ASTConstVisitor& _visitor) const override;

	Expression const& expression() const { return *m_expression; }
	ASTString const& memberName() const { return *m_memberName; }

	void setExpression(ASTPointer<Expression> _expression) { m_expression = _expression; }
	virtual void replaceChild(Expression *oldExp, ASTPointer<Expression> newExp) override;

	virtual MemberAccessAnnotation& annotation() const override;
=======
	void accept(ASTVisitor& _visitor) override;
	void accept(ASTConstVisitor& _visitor) const override;
	Expression const& expression() const { return *m_expression; }
	ASTString const& memberName() const { return *m_memberName; }

	MemberAccessAnnotation& annotation() const override;
>>>>>>> 7709ece9

	virtual ASTPointer<Expression> deepCopy() const override
	{
		return std::make_shared<MemberAccess>(location(), m_expression->deepCopy(), m_memberName);
	}

	bool saveToENISection(ENIHandler&, CompilerContext&) const override;
private:
	ASTPointer<Expression> m_expression;
	ASTPointer<ASTString> m_memberName;
};

/**
 * Index access to an array or mapping. Example: a[2]
 */
class IndexAccess: public Expression
{
public:
	IndexAccess(
		SourceLocation const& _location,
		ASTPointer<Expression> const& _base,
		ASTPointer<Expression> const& _index
	):
		Expression(_location), m_base(_base), m_index(_index) {}
	void accept(ASTVisitor& _visitor) override;
	void accept(ASTConstVisitor& _visitor) const override;

	Expression const& baseExpression() const { return *m_base; }
	Expression const* indexExpression() const { return m_index.get(); }

	void setBase(ASTPointer<Expression> _base) { m_base = _base; }
	void setIndex(ASTPointer<Expression> _index) { m_index = _index; }
	virtual void replaceChild(Expression *oldExp, ASTPointer<Expression> newExp) override;

	virtual ASTPointer<Expression> deepCopy() const override
	{
		return std::make_shared<IndexAccess>(location(), m_base->deepCopy(), m_index->deepCopy());
	}
private:
	ASTPointer<Expression> m_base;
	ASTPointer<Expression> m_index;
};

/**
 * Primary expression, i.e. an expression that cannot be divided any further. Examples are literals
 * or variable references.
 */
class PrimaryExpression: public Expression
{
public:
	PrimaryExpression(SourceLocation const& _location): Expression(_location) {}
	virtual void replaceChild(Expression*, ASTPointer<Expression>) override
	{
		solAssert(false, "PrimaryExpr has no child.");
	}
};

/**
 * An identifier, i.e. a reference to a declaration by name like a variable or function.
 */
class Identifier: public PrimaryExpression
{
public:
	Identifier(
		SourceLocation const& _location,
		ASTPointer<ASTString> const& _name
	):
<<<<<<< HEAD
		PrimaryExpression(_location), m_name(_name) {
		}
	virtual void accept(ASTVisitor& _visitor) override;
	virtual void accept(ASTConstVisitor& _visitor) const override;
=======
		PrimaryExpression(_location), m_name(_name) {}
	void accept(ASTVisitor& _visitor) override;
	void accept(ASTConstVisitor& _visitor) const override;
>>>>>>> 7709ece9

	ASTString const& name() const { return *m_name; }

	IdentifierAnnotation& annotation() const override;

	bool saveToENISection(ENIHandler&, CompilerContext&) const override;

	virtual ASTPointer<Expression> deepCopy() const override
	{
		return std::make_shared<Identifier>(location(), m_name);
	}
private:
	ASTPointer<ASTString> m_name;
};

/**
 * An elementary type name expression is used in expressions like "a = uint32(2)" to change the
 * type of an expression explicitly. Here, "uint32" is the elementary type name expression and
 * "uint32(2)" is a @ref FunctionCall.
 */
class ElementaryTypeNameExpression: public PrimaryExpression
{
public:
	ElementaryTypeNameExpression(SourceLocation const& _location, ElementaryTypeNameToken const& _type):
		PrimaryExpression(_location), m_typeToken(_type)
	{}
	void accept(ASTVisitor& _visitor) override;
	void accept(ASTConstVisitor& _visitor) const override;

	ElementaryTypeNameToken const& typeName() const { return m_typeToken; }

	virtual ASTPointer<Expression> deepCopy() const override
	{
		return std::make_shared<ElementaryTypeNameExpression>(location(), m_typeToken);
	}
private:
	ElementaryTypeNameToken m_typeToken;
};

/**
 * A literal string or number. @see ExpressionCompiler::endVisit() is used to actually parse its value.
 */
class Literal: public PrimaryExpression
{
public:
	enum class SubDenomination
	{
		None = static_cast<int>(Token::Illegal),
		Wei = static_cast<int>(Token::SubWei),
		Szabo = static_cast<int>(Token::SubSzabo),
		Finney = static_cast<int>(Token::SubFinney),
		Ether = static_cast<int>(Token::SubEther),
		Second = static_cast<int>(Token::SubSecond),
		Minute = static_cast<int>(Token::SubMinute),
		Hour = static_cast<int>(Token::SubHour),
		Day = static_cast<int>(Token::SubDay),
		Week = static_cast<int>(Token::SubWeek),
		Year = static_cast<int>(Token::SubYear)
	};
	Literal(
		SourceLocation const& _location,
		Token _token,
		ASTPointer<ASTString> const& _value,
		SubDenomination _sub = SubDenomination::None
	):
<<<<<<< HEAD
		PrimaryExpression(_location), m_token(_token), m_value(_value), m_subDenomination(_sub) {
		}
	virtual void accept(ASTVisitor& _visitor) override;
	virtual void accept(ASTConstVisitor& _visitor) const override;
=======
		PrimaryExpression(_location), m_token(_token), m_value(_value), m_subDenomination(_sub) {}
	void accept(ASTVisitor& _visitor) override;
	void accept(ASTConstVisitor& _visitor) const override;
>>>>>>> 7709ece9

	Token token() const { return m_token; }
	/// @returns the non-parsed value of the literal
	ASTString const& value() const { return *m_value; }

	ASTString valueWithoutUnderscores() const;

	SubDenomination subDenomination() const { return m_subDenomination; }

	/// @returns true if this is a number with a hex prefix.
	bool isHexNumber() const;

	/// @returns true if this looks like a checksummed address.
	bool looksLikeAddress() const;
	/// @returns true if it passes the address checksum test.
	bool passesAddressChecksum() const;
	/// @returns the checksummed version of an address (or empty string if not valid)
	std::string getChecksummedAddress() const;

	bool saveToENISection(ENIHandler&, CompilerContext&) const override;

	virtual ASTPointer<Expression> deepCopy() const override
	{
		return std::make_shared<Literal>(location(), m_token, m_value, m_subDenomination);
	}
private:
	Token m_token;
	ASTPointer<ASTString> m_value;
	SubDenomination m_subDenomination;
};


/**
 * Rule: TODO: comments
 */
class Rule: public Declaration
{
public:
	Rule(
		SourceLocation const& _location,
		ASTPointer<ASTString> const& _name,
		ASTPointer<ASTString> const& _baseName,
		std::vector<ASTPointer<FactDeclaration>> const& _factDeclarations,
		ASTPointer<Statement> const& _thenBody,
		bool _noLoop,
		bool _lockOnActive,
		int _salience
	):
		Declaration(_location, _name),
		m_baseRuleName(_baseName),
		m_factDeclarations(_factDeclarations),
		m_thenBody(_thenBody),
		m_noLoop(_noLoop),
		m_lockOnActive(_lockOnActive),
		m_salience(_salience)
	{}

	virtual void accept(ASTVisitor& _visitor) override;
	virtual void accept(ASTConstVisitor& _visitor) const override;

	virtual TypePointer type() const override;

	ASTString baseRuleName() const
	{
		if(m_baseRuleName) return *m_baseRuleName;
		else return "";
	}
	int numOfFacts() const { return m_factDeclarations.size(); }
	const std::vector<ASTPointer<FactDeclaration>>& facts() const { return m_factDeclarations; }
	void addFactInBack(ASTPointer<FactDeclaration> _fact) { m_factDeclarations.push_back(_fact); }
	void addFactInFront(ASTPointer<FactDeclaration> _fact) { m_factDeclarations.insert(m_factDeclarations.begin(), _fact); }
	FactDeclaration const& fact(int i) const { return *m_factDeclarations[i].get(); }
	FactDeclaration const& lastFact() const { return *m_factDeclarations.back().get(); }
	// return -1 if not found
	int factIndex(FactDeclaration const& _fact) const
	{
		for(int i=0; i<(int)m_factDeclarations.size(); i++)
			if(m_factDeclarations[i].get()==&_fact)
				return i;
		return -1;
	}
	Statement const& thenBody() const { return *m_thenBody.get(); }
	bool noLoop() const { return m_noLoop; }
	bool lockOnActive() const { return m_lockOnActive; }
	int salience() const { return m_salience; }
private:
	ASTPointer<ASTString> m_baseRuleName; // shall be resolved by NameAndTypeResolver
	std::vector<ASTPointer<FactDeclaration>> m_factDeclarations;
	ASTPointer<Statement> m_thenBody;
	bool m_noLoop;
	bool m_lockOnActive;
	int m_salience;
};

/**
 * FactDeclaration: TODO: comments
 */
class FactDeclaration: public Declaration
{
public:
	FactDeclaration(SourceLocation const& _location,
		ASTPointer<ASTString> const&_name,
		ASTPointer<TypeName> _typeName,
		const std::vector<ASTPointer<FieldExpression>> &_fieldExpressions):
		Declaration(_location, _name), m_typeName(_typeName), m_fieldExpressions(_fieldExpressions){}

	virtual void accept(ASTVisitor& _visitor) override;
	virtual void accept(ASTConstVisitor& _visitor) const override;

	virtual TypePointer type() const override;

	ASTPointer<TypeName> typeName() { return m_typeName; }
	std::vector<ASTPointer<FieldExpression>>& fieldExpressions() { return m_fieldExpressions; }

private:
	ASTPointer<TypeName> m_typeName;
	std::vector<ASTPointer<FieldExpression>> m_fieldExpressions;
};

/**
 * FieldExpression: TODO: comments
 */
class FieldExpression: public Expression
{
public:
	FieldExpression(SourceLocation const& _location, ASTPointer<Expression> const& _expression):
		Expression(_location), m_expression(_expression){}
	virtual void accept(ASTVisitor& _visitor) override;
	virtual void accept(ASTConstVisitor& _visitor) const override;

	Expression const& expression() const { return *m_expression; }

	void setExpression(ASTPointer<Expression> _expression) {m_expression = _expression; }
	virtual void replaceChild(Expression *oldExp, ASTPointer<Expression> newExp) override;

	virtual ASTPointer<Expression> deepCopy() const override
	{
		return std::make_shared<FieldExpression>(location(), m_expression->deepCopy());
	}

	ASTPointer<FieldExpression> fieldDeepCopy() const
	{
		return std::make_shared<FieldExpression>(location(), m_expression->deepCopy());
	}
private:
	ASTPointer<Expression> m_expression;
};


/// @}


}
}<|MERGE_RESOLUTION|>--- conflicted
+++ resolved
@@ -26,11 +26,8 @@
 #include <libsolidity/ast/Types.h>
 #include <libsolidity/ast/ASTAnnotations.h>
 #include <libsolidity/ast/ASTEnums.h>
-<<<<<<< HEAD
 #include <libsolidity/codegen/ENIHandler.h>
-=======
 #include <libsolidity/parsing/Token.h>
->>>>>>> 7709ece9
 
 #include <liblangutil/SourceLocation.h>
 #include <libevmasm/Instruction.h>
@@ -42,11 +39,6 @@
 #include <memory>
 #include <string>
 #include <vector>
-<<<<<<< HEAD
-#include <memory>
-#include <iostream>
-#include <algorithm>
-=======
 
 namespace yul
 {
@@ -54,7 +46,6 @@
 struct Block;
 struct Dialect;
 }
->>>>>>> 7709ece9
 
 namespace dev
 {
@@ -1372,16 +1363,9 @@
 		std::vector<ASTPointer<VariableDeclaration>> const& _variables,
 		ASTPointer<Expression> const& _initialValue
 	):
-<<<<<<< HEAD
-		Statement(_location, _docString), m_variables(_variables), m_initialValue(_initialValue) {
-		}
-	virtual void accept(ASTVisitor& _visitor) override;
-	virtual void accept(ASTConstVisitor& _visitor) const override;
-=======
 		Statement(_location, _docString), m_variables(_variables), m_initialValue(_initialValue) {}
 	void accept(ASTVisitor& _visitor) override;
 	void accept(ASTConstVisitor& _visitor) const override;
->>>>>>> 7709ece9
 
 	std::vector<ASTPointer<VariableDeclaration>> const& declarations() const { return m_variables; }
 	Expression const* initialValue() const { return m_initialValue.get(); }
@@ -1407,16 +1391,9 @@
 		ASTPointer<ASTString> const& _docString,
 		ASTPointer<Expression> _expression
 	):
-<<<<<<< HEAD
-		Statement(_location, _docString), m_expression(_expression) {
-		}
-	virtual void accept(ASTVisitor& _visitor) override;
-	virtual void accept(ASTConstVisitor& _visitor) const override;
-=======
 		Statement(_location, _docString), m_expression(_expression) {}
 	void accept(ASTVisitor& _visitor) override;
 	void accept(ASTConstVisitor& _visitor) const override;
->>>>>>> 7709ece9
 
 	Expression const& expression() const { return *m_expression; }
 
@@ -1655,13 +1632,7 @@
 	std::vector<ASTPointer<Expression const>> arguments() const { return {m_arguments.begin(), m_arguments.end()}; }
 	std::vector<ASTPointer<ASTString>> const& names() const { return m_names; }
 
-<<<<<<< HEAD
-	virtual void replaceChild(Expression *oldExp, ASTPointer<Expression> newExp) override;
-
-	virtual FunctionCallAnnotation& annotation() const override;
-=======
 	FunctionCallAnnotation& annotation() const override;
->>>>>>> 7709ece9
 
 	virtual ASTPointer<Expression> deepCopy() const override
 	{
@@ -1724,25 +1695,12 @@
 		ASTPointer<ASTString> const& _memberName
 	):
 		Expression(_location), m_expression(_expression), m_memberName(_memberName) {}
-<<<<<<< HEAD
-	virtual void accept(ASTVisitor& _visitor) override;
-	virtual void accept(ASTConstVisitor& _visitor) const override;
-
+	void accept(ASTVisitor& _visitor) override;
+	void accept(ASTConstVisitor& _visitor) const override;
 	Expression const& expression() const { return *m_expression; }
 	ASTString const& memberName() const { return *m_memberName; }
 
-	void setExpression(ASTPointer<Expression> _expression) { m_expression = _expression; }
-	virtual void replaceChild(Expression *oldExp, ASTPointer<Expression> newExp) override;
-
-	virtual MemberAccessAnnotation& annotation() const override;
-=======
-	void accept(ASTVisitor& _visitor) override;
-	void accept(ASTConstVisitor& _visitor) const override;
-	Expression const& expression() const { return *m_expression; }
-	ASTString const& memberName() const { return *m_memberName; }
-
 	MemberAccessAnnotation& annotation() const override;
->>>>>>> 7709ece9
 
 	virtual ASTPointer<Expression> deepCopy() const override
 	{
@@ -1810,16 +1768,9 @@
 		SourceLocation const& _location,
 		ASTPointer<ASTString> const& _name
 	):
-<<<<<<< HEAD
-		PrimaryExpression(_location), m_name(_name) {
-		}
-	virtual void accept(ASTVisitor& _visitor) override;
-	virtual void accept(ASTConstVisitor& _visitor) const override;
-=======
 		PrimaryExpression(_location), m_name(_name) {}
 	void accept(ASTVisitor& _visitor) override;
 	void accept(ASTConstVisitor& _visitor) const override;
->>>>>>> 7709ece9
 
 	ASTString const& name() const { return *m_name; }
 
@@ -1885,16 +1836,9 @@
 		ASTPointer<ASTString> const& _value,
 		SubDenomination _sub = SubDenomination::None
 	):
-<<<<<<< HEAD
-		PrimaryExpression(_location), m_token(_token), m_value(_value), m_subDenomination(_sub) {
-		}
-	virtual void accept(ASTVisitor& _visitor) override;
-	virtual void accept(ASTConstVisitor& _visitor) const override;
-=======
 		PrimaryExpression(_location), m_token(_token), m_value(_value), m_subDenomination(_sub) {}
 	void accept(ASTVisitor& _visitor) override;
 	void accept(ASTConstVisitor& _visitor) const override;
->>>>>>> 7709ece9
 
 	Token token() const { return m_token; }
 	/// @returns the non-parsed value of the literal
