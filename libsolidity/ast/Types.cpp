--- conflicted
+++ resolved
@@ -127,11 +127,6 @@
 }
 
 /// Checks whether _value fits into IntegerType _type.
-<<<<<<< HEAD
-bool fitsIntegerType(bigint const& _value, IntegerType const& _type)
-{
-	return (_type.minValue() <= _value) && (_value <= _type.maxValue());
-=======
 BoolResult fitsIntegerType(bigint const& _value, IntegerType const& _type)
 {
 	if (_value < 0 && !_type.isSigned())
@@ -141,25 +136,18 @@
 		return BoolResult::err("Literal is too large to fit in " + _type.toString(false) + ".");
 
 	return true;
->>>>>>> 7709ece9
 }
 
 /// Checks whether _value fits into _bits bits when having 1 bit as the sign bit
 /// if _signed is true.
 bool fitsIntoBits(bigint const& _value, unsigned _bits, bool _signed)
 {
-<<<<<<< HEAD
-	return fitsIntegerType(_value, IntegerType(
-=======
 	return fitsIntegerType(_value, *TypeProvider::integer(
->>>>>>> 7709ece9
 		_bits,
 		_signed ? IntegerType::Modifier::Signed : IntegerType::Modifier::Unsigned
 	));
 }
 
-<<<<<<< HEAD
-=======
 Result<TypePointers> transformParametersToExternal(TypePointers const& _parameters, bool _inLibrary)
 {
 	TypePointers transformed;
@@ -180,7 +168,6 @@
 void Type::clearCache() const
 {
 	m_members.clear();
->>>>>>> 7709ece9
 }
 
 void StorageOffsets::computeOffsets(TypePointers const& _types)
@@ -323,121 +310,7 @@
 	return ret;
 }
 
-<<<<<<< HEAD
-TypePointer Type::fromElementaryTypeName(ElementaryTypeNameToken const& _type)
-{
-	solAssert(TokenTraits::isElementaryTypeName(_type.token()),
-		"Expected an elementary type name but got " + _type.toString()
-	);
-
-	Token token = _type.token();
-	unsigned m = _type.firstNumber();
-	unsigned n = _type.secondNumber();
-
-	switch (token)
-	{
-	case Token::IntM:
-		return make_shared<IntegerType>(m, IntegerType::Modifier::Signed);
-	case Token::UIntM:
-		return make_shared<IntegerType>(m, IntegerType::Modifier::Unsigned);
-	case Token::BytesM:
-		return make_shared<FixedBytesType>(m);
-	case Token::FixedMxN:
-		return make_shared<FixedPointType>(m, n, FixedPointType::Modifier::Signed);
-	case Token::UFixedMxN:
-		return make_shared<FixedPointType>(m, n, FixedPointType::Modifier::Unsigned);
-	case Token::Int:
-		return make_shared<IntegerType>(256, IntegerType::Modifier::Signed);
-	case Token::UInt:
-		return make_shared<IntegerType>(256, IntegerType::Modifier::Unsigned);
-	case Token::SafeUint:
-		return make_shared<IntegerType>(256 , IntegerType::Modifier::SafeUint);
-	case Token::Fixed:
-		return make_shared<FixedPointType>(128, 18, FixedPointType::Modifier::Signed);
-	case Token::UFixed:
-		return make_shared<FixedPointType>(128, 18, FixedPointType::Modifier::Unsigned);
-	case Token::Byte:
-		return make_shared<FixedBytesType>(1);
-	case Token::Address:
-		return make_shared<AddressType>(StateMutability::NonPayable);
-	case Token::Bool:
-		return make_shared<BoolType>();
-	case Token::Bytes:
-		return make_shared<ArrayType>(DataLocation::Storage);
-	case Token::String:
-		return make_shared<ArrayType>(DataLocation::Storage, true);
-	//no types found
-	default:
-		solAssert(
-			false,
-			"Unable to convert elementary typename " + _type.toString() + " to type."
-		);
-	}
-}
-
-TypePointer Type::fromElementaryTypeName(string const& _name)
-{
-	vector<string> nameParts;
-	boost::split(nameParts, _name, boost::is_any_of(" "));
-	solAssert(nameParts.size() == 1 || nameParts.size() == 2, "Cannot parse elementary type: " + _name);
-	Token token;
-	unsigned short firstNum, secondNum;
-	tie(token, firstNum, secondNum) = TokenTraits::fromIdentifierOrKeyword(nameParts[0]);
-	auto t = fromElementaryTypeName(ElementaryTypeNameToken(token, firstNum, secondNum));
-	if (auto* ref = dynamic_cast<ReferenceType const*>(t.get()))
-	{
-		DataLocation location = DataLocation::Storage;
-		if (nameParts.size() == 2)
-		{
-			if (nameParts[1] == "storage")
-				location = DataLocation::Storage;
-			else if (nameParts[1] == "calldata")
-				location = DataLocation::CallData;
-			else if (nameParts[1] == "memory")
-				location = DataLocation::Memory;
-			else
-				solAssert(false, "Unknown data location: " + nameParts[1]);
-		}
-		return ref->copyForLocation(location, true);
-	}
-	else if (t->category() == Type::Category::Address)
-	{
-		if (nameParts.size() == 2)
-		{
-			if (nameParts[1] == "payable")
-				return make_shared<AddressType>(StateMutability::Payable);
-			else
-				solAssert(false, "Invalid state mutability for address type: " + nameParts[1]);
-		}
-		return make_shared<AddressType>(StateMutability::NonPayable);
-	}
-	else
-	{
-		solAssert(nameParts.size() == 1, "Storage location suffix only allowed for reference types");
-		return t;
-	}
-}
-
-TypePointer Type::forLiteral(Literal const& _literal)
-{
-	switch (_literal.token())
-	{
-	case Token::TrueLiteral:
-	case Token::FalseLiteral:
-		return make_shared<BoolType>();
-	case Token::Number:
-		return RationalNumberType::forLiteral(_literal);
-	case Token::StringLiteral:
-		return make_shared<StringLiteralType>(_literal);
-	default:
-		return TypePointer();
-	}
-}
-
-TypePointer Type::commonType(TypePointer const& _a, TypePointer const& _b)
-=======
 TypePointer Type::commonType(Type const* _a, Type const* _b)
->>>>>>> 7709ece9
 {
 	if (!_a || !_b)
 		return nullptr;
@@ -591,19 +464,11 @@
 MemberList::MemberMap AddressType::nativeMembers(ContractDefinition const*) const
 {
 	MemberList::MemberMap members = {
-<<<<<<< HEAD
-		{"balance", make_shared<IntegerType>(256)},
-		{"call", make_shared<FunctionType>(strings{"bytes memory"}, strings{"bool", "bytes memory"}, FunctionType::Kind::BareCall, FunctionType::SpecialModifier::Default, false, StateMutability::Payable)},
-		{"callcode", make_shared<FunctionType>(strings{"bytes memory"}, strings{"bool", "bytes memory"}, FunctionType::Kind::BareCallCode, FunctionType::SpecialModifier::Default, false, StateMutability::Payable)},
-		{"delegatecall", make_shared<FunctionType>(strings{"bytes memory"}, strings{"bool", "bytes memory"}, FunctionType::Kind::BareDelegateCall, FunctionType::SpecialModifier::Default, false)},
-		{"staticcall", make_shared<FunctionType>(strings{"bytes memory"}, strings{"bool", "bytes memory"}, FunctionType::Kind::BareStaticCall, FunctionType::SpecialModifier::Default, false, StateMutability::View)}
-=======
 		{"balance", TypeProvider::uint256()},
 		{"call", TypeProvider::function(strings{"bytes memory"}, strings{"bool", "bytes memory"}, FunctionType::Kind::BareCall, false, StateMutability::Payable)},
 		{"callcode", TypeProvider::function(strings{"bytes memory"}, strings{"bool", "bytes memory"}, FunctionType::Kind::BareCallCode, false, StateMutability::Payable)},
 		{"delegatecall", TypeProvider::function(strings{"bytes memory"}, strings{"bool", "bytes memory"}, FunctionType::Kind::BareDelegateCall, false, StateMutability::NonPayable)},
 		{"staticcall", TypeProvider::function(strings{"bytes memory"}, strings{"bool", "bytes memory"}, FunctionType::Kind::BareStaticCall, false, StateMutability::View)}
->>>>>>> 7709ece9
 	};
 	if (m_stateMutability == StateMutability::Payable)
 	{
@@ -687,22 +552,13 @@
 {
 	// "delete" is ok for all integer types
 	if (_operator == Token::Delete)
-<<<<<<< HEAD
-		return make_shared<TupleType>();
-	// we allow +, -, ++ and --
-	else if (_operator == Token::Add || _operator == Token::Sub ||
-			_operator == Token::Inc || _operator == Token::Dec ||
-			_operator == Token::BitNot)
-		return shared_from_this();
-	else if (_operator == Token::FactDelete && numBits() == 256 && isSigned() == false)
-		return make_shared<TupleType>();
-=======
 		return TypeResult{TypeProvider::emptyTuple()};
 	// we allow -, ++ and --
 	else if (_operator == Token::Sub || _operator == Token::Inc ||
 		_operator == Token::Dec || _operator == Token::BitNot)
 		return TypeResult{this};
->>>>>>> 7709ece9
+	else if (_operator == Token::FactDelete && numBits() == 256 && isSigned() == false)
+		return make_shared<TupleType>();
 	else
 		return TypeResult::err("");
 }
@@ -1425,13 +1281,6 @@
 		// add one bit for sign and decrement because negative numbers can be larger
 		totalPart = (totalPart << 1) - 1;
 
-<<<<<<< HEAD
-	unsigned totalBits = max(bytesRequired(totalPart), 1u) * 8;
-	if (totalBits > 256)
-		return shared_ptr<FixedPointType const>();
-
-	return make_shared<FixedPointType>(
-=======
 	if (v > u256(-1))
 		return nullptr;
 
@@ -1439,7 +1288,6 @@
 	solAssert(totalBits <= 256, "");
 
 	return TypeProvider::fixedPoint(
->>>>>>> 7709ece9
 		totalBits, fractionalDigits,
 		isNegative() ? FixedPointType::Modifier::Signed : FixedPointType::Modifier::Unsigned
 	);
@@ -1665,23 +1513,9 @@
 
 TypeResult ReferenceType::unaryOperatorResult(Token _operator) const
 {
-<<<<<<< HEAD
-	if (_operator == Token::Delete)
-	{
-		// delete can be used on everything except calldata references or storage pointers
-		// (storage references are ok)
-		switch (location())
-		{
-			case DataLocation::CallData:
-				return TypePointer();
-			case DataLocation::Memory:
-				return make_shared<TupleType>();
-			case DataLocation::Storage:
-				return m_isPointer ? TypePointer() : make_shared<TupleType>();
-			default:
-				solAssert(false, "");
-		}
-	}
+  // XXX: Check functionality after merge 0.5.12
+	if (_operator != Token::Delete)
+		return nullptr;
 	else if (
 		_operator == Token::FactInsert &&
 		dynamic_cast<StructType const*>(this) &&
@@ -1693,17 +1527,6 @@
 		dynamic_cast<StructType const*>(this)
 	)
 		return make_shared<TupleType>();
-	return TypePointer();
-}
-
-TypePointer ReferenceType::copyForLocationIfReference(DataLocation _location, TypePointer const& _type)
-{
-	if (auto type = dynamic_cast<ReferenceType const*>(_type.get()))
-		return type->copyForLocation(_location, false);
-	return _type;
-=======
-	if (_operator != Token::Delete)
-		return nullptr;
 	// delete can be used on everything except calldata references or storage pointers
 	// (storage references are ok)
 	switch (location())
@@ -1716,7 +1539,6 @@
 		return m_isPointer ? nullptr : TypeProvider::emptyTuple();
 	}
 	return nullptr;
->>>>>>> 7709ece9
 }
 
 TypePointer ReferenceType::copyForLocationIfReference(Type const* _type) const
@@ -2935,16 +2757,13 @@
 	case Kind::IsValidator: id += "isvalidator"; break;
 	case Kind::Rand: id += "rand"; break;
 	case Kind::ABIDecode: id += "abidecode"; break;
-<<<<<<< HEAD
+	case Kind::MetaType: id += "metatype"; break;
 	default: solAssert(false, "Unknown function location."); break;
 	}
 	switch (m_specialModifier)
 	{
 	case SpecialModifier::FreeGas: id += "_freegas"; break;
 	default: break;
-=======
-	case Kind::MetaType: id += "metatype"; break;
->>>>>>> 7709ece9
 	}
 	id += "_" + stateMutabilityToString(m_stateMutability);
 	id += identifierList(m_parameterTypes) + "returns" + identifierList(m_returnParameterTypes);
@@ -3404,14 +3223,10 @@
 		m_kind == Kind::ABIEncodePacked ||
 		m_kind == Kind::ABIEncodeWithSelector ||
 		m_kind == Kind::ABIEncodeWithSignature ||
-<<<<<<< HEAD
 		m_kind == Kind::IsValidator ||
 		m_kind == Kind::ENI ||
-		m_kind == Kind::ABIDecode;
-=======
 		m_kind == Kind::ABIDecode ||
 		m_kind == Kind::MetaType;
->>>>>>> 7709ece9
 }
 
 TypePointers FunctionType::parseElementaryTypeVector(strings const& _types)
@@ -3743,21 +3558,12 @@
 	{
 	case Kind::Block:
 		return MemberList::MemberMap({
-<<<<<<< HEAD
-			{"coinbase", make_shared<AddressType>(StateMutability::Payable)},
-			{"timestamp", make_shared<IntegerType>(256)},
-			{"blockhash", make_shared<FunctionType>(strings{"uint"}, strings{"bytes32"}, FunctionType::Kind::BlockHash, FunctionType::SpecialModifier::Default, false, StateMutability::View)},
-			{"difficulty", make_shared<IntegerType>(256)},
-			{"number", make_shared<IntegerType>(256)},
-			{"gaslimit", make_shared<IntegerType>(256)}
-=======
 			{"coinbase", TypeProvider::payableAddress()},
 			{"timestamp", TypeProvider::uint256()},
 			{"blockhash", TypeProvider::function(strings{"uint"}, strings{"bytes32"}, FunctionType::Kind::BlockHash, false, StateMutability::View)},
 			{"difficulty", TypeProvider::uint256()},
 			{"number", TypeProvider::uint256()},
 			{"gaslimit", TypeProvider::uint256()}
->>>>>>> 7709ece9
 		});
 	case Kind::Message:
 		return MemberList::MemberMap({
