--- conflicted
+++ resolved
@@ -1029,14 +1029,11 @@
 		ABIEncodeWithSelector,
 		ABIEncodeWithSignature,
 		GasLeft, ///< gasleft()
-<<<<<<< HEAD
 		ENI, ///< eni()
 		IsValidator, ///< isValidator()
 		Rand, ///< rand()
 		ABIDecode,
-=======
 		MetaType ///< type(...)
->>>>>>> 7709ece9
 	};
 
 	/// Creates the type of a function.
