/*
	This file is part of solidity.

	solidity is free software: you can redistribute it and/or modify
	it under the terms of the GNU General Public License as published by
	the Free Software Foundation, either version 3 of the License, or
	(at your option) any later version.

	solidity is distributed in the hope that it will be useful,
	but WITHOUT ANY WARRANTY; without even the implied warranty of
	MERCHANTABILITY or FITNESS FOR A PARTICULAR PURPOSE.  See the
	GNU General Public License for more details.

	You should have received a copy of the GNU General Public License
	along with solidity.  If not, see <http://www.gnu.org/licenses/>.
*/
/**
 * @author Christian <c@ethdev.com>
 * @date 2014
 * Code generator for contracts.
 */

#pragma once

#include <libsolidity/ast/ASTVisitor.h>
#include <libsolidity/codegen/CompilerContext.h>
#include <libevmasm/AssemblyItem.h>
#include <libevmasm/Assembly.h>
<<<<<<< HEAD
namespace dev {
namespace solidity {
=======
#include <functional>
#include <ostream>

namespace dev
{
namespace solidity
{
>>>>>>> 7709ece9

/**
 * Code generator at the contract level. Can be used to generate code for exactly one contract
 * either either in "runtime mode" or "creation mode".
 */
class ContractCompiler: private ASTConstVisitor
{
public:
	explicit ContractCompiler(
		ContractCompiler* _runtimeCompiler,
		CompilerContext& _context,
		OptimiserSettings _optimiserSettings
	):
		m_optimiserSettings(std::move(_optimiserSettings)),
		m_runtimeCompiler(_runtimeCompiler),
		m_context(_context)
	{
	}

	void compileContract(
		ContractDefinition const& _contract,
		std::map<ContractDefinition const*, std::shared_ptr<Compiler const>> const& _otherCompilers
	);
	/// Compiles the constructor part of the contract.
	/// @returns the identifier of the runtime sub-assembly.
	size_t compileConstructor(
		ContractDefinition const& _contract,
		std::map<ContractDefinition const*, std::shared_ptr<Compiler const>> const& _otherCompilers
	);

private:
	/// Registers the non-function objects inside the contract with the context and stores the basic
	/// information about the contract like the AST annotations.
	void initializeContext(
		ContractDefinition const& _contract,
		std::map<ContractDefinition const*, std::shared_ptr<Compiler const>> const& _otherCompilers
	);
	/// Adds the code that is run at creation time. Should be run after exchanging the run-time context
	/// with a new and initialized context. Adds the constructor code.
	/// @returns the identifier of the runtime sub assembly
	size_t packIntoContractCreator(ContractDefinition const& _contract);
	/// Appends code that deploys the given contract as a library.
	/// Will also add code that modifies the contract in memory by injecting the current address
	/// for the call protector.
	size_t deployLibrary(ContractDefinition const& _contract);
	/// Appends state variable initialisation and constructor code.
	void appendInitAndConstructorCode(ContractDefinition const& _contract);
	void appendBaseConstructor(FunctionDefinition const& _constructor);
	void appendConstructor(FunctionDefinition const& _constructor);
	/// Appends code that returns a boolean flag on the stack that tells whether
	/// the contract has been called via delegatecall (false) or regular call (true).
	/// This is done by inserting a specific push constant as the first instruction
	/// whose data will be modified in memory at deploy time.
	void appendDelegatecallCheck();
	/// Appends the function selector. Is called recursively to create a binary search tree.
	/// @a _runs the number of intended executions of the contract to tune the split point.
	void appendInternalSelector(
		std::map<FixedHash<4>, eth::AssemblyItem const> const& _entryPoints,
		std::vector<FixedHash<4>> const& _ids,
		eth::AssemblyItem const& _notFoundTag,
		size_t _runs
	);
	void appendFunctionSelector(ContractDefinition const& _contract);
	void appendCallValueCheck();
	void appendReturnValuePacker(TypePointers const& _typeParameters, bool _isLibrary);

	void registerStateVariables(ContractDefinition const& _contract);
	void initializeStateVariables(ContractDefinition const& _contract);

<<<<<<< HEAD
	virtual bool visit(VariableDeclaration const& _variableDeclaration) override;
	virtual bool visit(FunctionDefinition const& _function) override;
	virtual bool visit(InlineAssembly const& _inlineAssembly) override;
	virtual bool visit(IfStatement const& _ifStatement) override;
	virtual bool visit(WhileStatement const& _whileStatement) override;
	virtual bool visit(ForStatement const& _forStatement) override;
	virtual bool visit(FireAllRulesStatement const& _fars) override;
	virtual bool visit(Continue const& _continueStatement) override;
	virtual bool visit(Break const& _breakStatement) override;
	virtual bool visit(Return const& _return) override;
	virtual bool visit(Throw const& _throw) override;
	virtual bool visit(EmitStatement const& _emit) override;
	virtual bool visit(VariableDeclarationStatement const& _variableDeclarationStatement) override;
	virtual bool visit(ExpressionStatement const& _expressionStatement) override;
	virtual bool visit(PlaceholderStatement const&) override;
	virtual bool visit(Block const& _block) override;
	virtual void endVisit(Block const& _block) override;
=======
	bool visit(VariableDeclaration const& _variableDeclaration) override;
	bool visit(FunctionDefinition const& _function) override;
	bool visit(InlineAssembly const& _inlineAssembly) override;
	bool visit(IfStatement const& _ifStatement) override;
	bool visit(WhileStatement const& _whileStatement) override;
	bool visit(ForStatement const& _forStatement) override;
	bool visit(Continue const& _continueStatement) override;
	bool visit(Break const& _breakStatement) override;
	bool visit(Return const& _return) override;
	bool visit(Throw const& _throw) override;
	bool visit(EmitStatement const& _emit) override;
	bool visit(VariableDeclarationStatement const& _variableDeclarationStatement) override;
	bool visit(ExpressionStatement const& _expressionStatement) override;
	bool visit(PlaceholderStatement const&) override;
	bool visit(Block const& _block) override;
	void endVisit(Block const& _block) override;
>>>>>>> 7709ece9

	/// Repeatedly visits all function which are referenced but which are not compiled yet.
	void appendMissingFunctions();

	void appendRules(ContractDefinition const& _contract);
	/// Appends one layer of function modifier code of the current function, or the function
	/// body itself if the last modifier was reached.
	void appendModifierOrFunctionCode();

	void appendStackVariableInitialisation(VariableDeclaration const& _variable);
	void compileExpression(Expression const& _expression, TypePointer const& _targetType = TypePointer());

	/// Frees the variables of a certain scope (to be used when leaving).
	void popScopedVariables(ASTNode const* _node);

	/// Sets the stack height for the visited loop.
	void storeStackHeight(ASTNode const* _node);

	OptimiserSettings const m_optimiserSettings;
	/// Pointer to the runtime compiler in case this is a creation compiler.
	ContractCompiler* m_runtimeCompiler = nullptr;
	CompilerContext& m_context;
	/// Rules statement
	std::vector<eth::AssemblyItem> m_rules;
	/// Tag to jump to for a "break" statement and the stack height after freeing the local loop variables.
	std::vector<std::pair<eth::AssemblyItem, unsigned>> m_breakTags;
	/// Tag to jump to for a "continue" statement and the stack height after freeing the local loop variables.
	std::vector<std::pair<eth::AssemblyItem, unsigned>> m_continueTags;
	/// Tag to jump to for a "return" statement and the stack height after freeing the local function or modifier variables.
	/// Needs to be stacked because of modifiers.
	std::vector<std::pair<eth::AssemblyItem, unsigned>> m_returnTags;
	unsigned m_modifierDepth = 0;
	FunctionDefinition const* m_currentFunction = nullptr;

	// arguments for base constructors, filled in derived-to-base order
	std::map<FunctionDefinition const*, ASTNode const*> const* m_baseArguments;

	/// Stores the variables that were declared inside a specific scope, for each modifier depth.
	std::map<unsigned, std::map<ASTNode const*, unsigned>> m_scopeStackHeight;
};

}
}<|MERGE_RESOLUTION|>--- conflicted
+++ resolved
@@ -26,10 +26,6 @@
 #include <libsolidity/codegen/CompilerContext.h>
 #include <libevmasm/AssemblyItem.h>
 #include <libevmasm/Assembly.h>
-<<<<<<< HEAD
-namespace dev {
-namespace solidity {
-=======
 #include <functional>
 #include <ostream>
 
@@ -37,7 +33,6 @@
 {
 namespace solidity
 {
->>>>>>> 7709ece9
 
 /**
  * Code generator at the contract level. Can be used to generate code for exactly one contract
@@ -107,30 +102,12 @@
 	void registerStateVariables(ContractDefinition const& _contract);
 	void initializeStateVariables(ContractDefinition const& _contract);
 
-<<<<<<< HEAD
-	virtual bool visit(VariableDeclaration const& _variableDeclaration) override;
-	virtual bool visit(FunctionDefinition const& _function) override;
-	virtual bool visit(InlineAssembly const& _inlineAssembly) override;
-	virtual bool visit(IfStatement const& _ifStatement) override;
-	virtual bool visit(WhileStatement const& _whileStatement) override;
-	virtual bool visit(ForStatement const& _forStatement) override;
-	virtual bool visit(FireAllRulesStatement const& _fars) override;
-	virtual bool visit(Continue const& _continueStatement) override;
-	virtual bool visit(Break const& _breakStatement) override;
-	virtual bool visit(Return const& _return) override;
-	virtual bool visit(Throw const& _throw) override;
-	virtual bool visit(EmitStatement const& _emit) override;
-	virtual bool visit(VariableDeclarationStatement const& _variableDeclarationStatement) override;
-	virtual bool visit(ExpressionStatement const& _expressionStatement) override;
-	virtual bool visit(PlaceholderStatement const&) override;
-	virtual bool visit(Block const& _block) override;
-	virtual void endVisit(Block const& _block) override;
-=======
 	bool visit(VariableDeclaration const& _variableDeclaration) override;
 	bool visit(FunctionDefinition const& _function) override;
 	bool visit(InlineAssembly const& _inlineAssembly) override;
 	bool visit(IfStatement const& _ifStatement) override;
 	bool visit(WhileStatement const& _whileStatement) override;
+	bool visit(FireAllRulesStatement const& _fars) override;
 	bool visit(ForStatement const& _forStatement) override;
 	bool visit(Continue const& _continueStatement) override;
 	bool visit(Break const& _breakStatement) override;
@@ -142,7 +119,6 @@
 	bool visit(PlaceholderStatement const&) override;
 	bool visit(Block const& _block) override;
 	void endVisit(Block const& _block) override;
->>>>>>> 7709ece9
 
 	/// Repeatedly visits all function which are referenced but which are not compiled yet.
 	void appendMissingFunctions();
