/*
	This file is part of solidity.

	solidity is free software: you can redistribute it and/or modify
	it under the terms of the GNU General Public License as published by
	the Free Software Foundation, either version 3 of the License, or
	(at your option) any later version.

	solidity is distributed in the hope that it will be useful,
	but WITHOUT ANY WARRANTY; without even the implied warranty of
	MERCHANTABILITY or FITNESS FOR A PARTICULAR PURPOSE.  See the
	GNU General Public License for more details.

	You should have received a copy of the GNU General Public License
	along with solidity.  If not, see <http://www.gnu.org/licenses/>.
*/
/**
 * @author Christian <c@ethdev.com>
 * @date 2014
 * Code generator for contracts.
 */

#pragma once

#include <ostream>
#include <functional>
#include <libsolidity/ast/ASTVisitor.h>
#include <libsolidity/codegen/CompilerContext.h>
#include <libevmasm/AssemblyItem.h>
#include <libevmasm/Assembly.h>
namespace dev {
namespace solidity {

/**
 * Code generator at the contract level. Can be used to generate code for exactly one contract
 * either either in "runtime mode" or "creation mode".
 */
class ContractCompiler: private ASTConstVisitor
{
public:
	explicit ContractCompiler(ContractCompiler* _runtimeCompiler, CompilerContext& _context, bool _optimise):
		m_optimise(_optimise),
		m_runtimeCompiler(_runtimeCompiler),
		m_context(_context)
	{
		m_context = CompilerContext(_context.evmVersion(), _runtimeCompiler ? &_runtimeCompiler->m_context : nullptr);
	}

	void compileContract(
		ContractDefinition const& _contract,
		std::map<ContractDefinition const*, eth::Assembly const*> const& _contracts
	);
	/// Compiles the constructor part of the contract.
	/// @returns the identifier of the runtime sub-assembly.
	size_t compileConstructor(
		ContractDefinition const& _contract,
		std::map<ContractDefinition const*, eth::Assembly const*> const& _contracts
	);

private:
	/// Registers the non-function objects inside the contract with the context and stores the basic
	/// information about the contract like the AST annotations.
	void initializeContext(
		ContractDefinition const& _contract,
		std::map<ContractDefinition const*, eth::Assembly const*> const& _compiledContracts
	);
	/// Adds the code that is run at creation time. Should be run after exchanging the run-time context
	/// with a new and initialized context. Adds the constructor code.
	/// @returns the identifier of the runtime sub assembly
	size_t packIntoContractCreator(ContractDefinition const& _contract);
	/// Appends code that deploys the given contract as a library.
	/// Will also add code that modifies the contract in memory by injecting the current address
	/// for the call protector.
	size_t deployLibrary(ContractDefinition const& _contract);
	/// Appends state variable initialisation and constructor code.
	void appendInitAndConstructorCode(ContractDefinition const& _contract);
	void appendBaseConstructor(FunctionDefinition const& _constructor);
	void appendConstructor(FunctionDefinition const& _constructor);
	/// Appends code that returns a boolean flag on the stack that tells whether
	/// the contract has been called via delegatecall (false) or regular call (true).
	/// This is done by inserting a specific push constant as the first instruction
	/// whose data will be modified in memory at deploy time.
	void appendDelegatecallCheck();
	void appendFunctionSelector(ContractDefinition const& _contract);
	void appendCallValueCheck();
	void appendReturnValuePacker(TypePointers const& _typeParameters, bool _isLibrary);

	void registerStateVariables(ContractDefinition const& _contract);
	void initializeStateVariables(ContractDefinition const& _contract);

	virtual bool visit(VariableDeclaration const& _variableDeclaration) override;
	virtual bool visit(FunctionDefinition const& _function) override;
	virtual bool visit(InlineAssembly const& _inlineAssembly) override;
	virtual bool visit(IfStatement const& _ifStatement) override;
	virtual bool visit(WhileStatement const& _whileStatement) override;
	virtual bool visit(ForStatement const& _forStatement) override;
	virtual bool visit(FireAllRulesStatement const& _fars) override;
	virtual bool visit(Continue const& _continueStatement) override;
	virtual bool visit(Break const& _breakStatement) override;
	virtual bool visit(Return const& _return) override;
	virtual bool visit(Throw const& _throw) override;
	virtual bool visit(EmitStatement const& _emit) override;
	virtual bool visit(VariableDeclarationStatement const& _variableDeclarationStatement) override;
	virtual bool visit(ExpressionStatement const& _expressionStatement) override;
	virtual bool visit(PlaceholderStatement const&) override;
	virtual bool visit(Block const& _block) override;
	virtual void endVisit(Block const& _block) override;

	/// Repeatedly visits all function which are referenced but which are not compiled yet.
	void appendMissingFunctions();

	void appendRules(ContractDefinition const& _contract);
	/// Appends one layer of function modifier code of the current function, or the function
	/// body itself if the last modifier was reached.
	void appendModifierOrFunctionCode();

	void appendStackVariableInitialisation(VariableDeclaration const& _variable);
	void compileExpression(Expression const& _expression, TypePointer const& _targetType = TypePointer());

	/// Frees the variables of a certain scope (to be used when leaving).
	void popScopedVariables(ASTNode const* _node);

	/// Sets the stack height for the visited loop.
	void storeStackHeight(ASTNode const* _node);

	bool const m_optimise;
	/// Pointer to the runtime compiler in case this is a creation compiler.
	ContractCompiler* m_runtimeCompiler = nullptr;
	CompilerContext& m_context;
<<<<<<< HEAD
	std::vector<eth::AssemblyItem> m_breakTags; ///< tag to jump to for a "break" statement
	std::vector<eth::AssemblyItem> m_continueTags; ///< tag to jump to for a "continue" statement
	/// Tag to jump to for a "return" statement, needs to be stacked because of modifiers.
	std::vector<eth::AssemblyItem> m_returnTags;
	std::vector<eth::AssemblyItem> m_rules;
=======
	/// Tag to jump to for a "break" statement and the stack height after freeing the local loop variables.
	std::vector<std::pair<eth::AssemblyItem, unsigned>> m_breakTags;
	/// Tag to jump to for a "continue" statement and the stack height after freeing the local loop variables.
	std::vector<std::pair<eth::AssemblyItem, unsigned>> m_continueTags;
	/// Tag to jump to for a "return" statement and the stack height after freeing the local function or modifier variables.
	/// Needs to be stacked because of modifiers.
	std::vector<std::pair<eth::AssemblyItem, unsigned>> m_returnTags;
>>>>>>> 1d4f565a
	unsigned m_modifierDepth = 0;
	FunctionDefinition const* m_currentFunction = nullptr;

	// arguments for base constructors, filled in derived-to-base order
	std::map<FunctionDefinition const*, ASTNode const*> const* m_baseArguments;

	/// Stores the variables that were declared inside a specific scope, for each modifier depth.
	std::map<unsigned, std::map<ASTNode const*, unsigned>> m_scopeStackHeight;
};

}
}<|MERGE_RESOLUTION|>--- conflicted
+++ resolved
@@ -127,13 +127,8 @@
 	/// Pointer to the runtime compiler in case this is a creation compiler.
 	ContractCompiler* m_runtimeCompiler = nullptr;
 	CompilerContext& m_context;
-<<<<<<< HEAD
-	std::vector<eth::AssemblyItem> m_breakTags; ///< tag to jump to for a "break" statement
-	std::vector<eth::AssemblyItem> m_continueTags; ///< tag to jump to for a "continue" statement
-	/// Tag to jump to for a "return" statement, needs to be stacked because of modifiers.
-	std::vector<eth::AssemblyItem> m_returnTags;
+	/// Rules statement
 	std::vector<eth::AssemblyItem> m_rules;
-=======
 	/// Tag to jump to for a "break" statement and the stack height after freeing the local loop variables.
 	std::vector<std::pair<eth::AssemblyItem, unsigned>> m_breakTags;
 	/// Tag to jump to for a "continue" statement and the stack height after freeing the local loop variables.
@@ -141,7 +136,6 @@
 	/// Tag to jump to for a "return" statement and the stack height after freeing the local function or modifier variables.
 	/// Needs to be stacked because of modifiers.
 	std::vector<std::pair<eth::AssemblyItem, unsigned>> m_returnTags;
->>>>>>> 1d4f565a
 	unsigned m_modifierDepth = 0;
 	FunctionDefinition const* m_currentFunction = nullptr;
 
