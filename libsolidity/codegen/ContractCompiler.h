/*
	This file is part of solidity.

	solidity is free software: you can redistribute it and/or modify
	it under the terms of the GNU General Public License as published by
	the Free Software Foundation, either version 3 of the License, or
	(at your option) any later version.

	solidity is distributed in the hope that it will be useful,
	but WITHOUT ANY WARRANTY; without even the implied warranty of
	MERCHANTABILITY or FITNESS FOR A PARTICULAR PURPOSE.  See the
	GNU General Public License for more details.

	You should have received a copy of the GNU General Public License
	along with solidity.  If not, see <http://www.gnu.org/licenses/>.
*/
/**
 * @author Christian <c@ethdev.com>
 * @date 2014
 * Code generator for contracts.
 */

#pragma once

#include <libsolidity/ast/ASTVisitor.h>
#include <libsolidity/codegen/CompilerContext.h>
#include <libevmasm/AssemblyItem.h>
#include <libevmasm/Assembly.h>
<<<<<<< HEAD
=======
#include <functional>
#include <ostream>

>>>>>>> 10d17f24
namespace dev {
namespace solidity {

/**
 * Code generator at the contract level. Can be used to generate code for exactly one contract
 * either either in "runtime mode" or "creation mode".
 */
class ContractCompiler: private ASTConstVisitor
{
public:
	explicit ContractCompiler(ContractCompiler* _runtimeCompiler, CompilerContext& _context, bool _optimise, size_t _optimise_runs = 200):
		m_optimise(_optimise),
		m_optimise_runs(_optimise_runs),
		m_runtimeCompiler(_runtimeCompiler),
		m_context(_context)
	{
		m_context = CompilerContext(_context.evmVersion(), _runtimeCompiler ? &_runtimeCompiler->m_context : nullptr);
	}

	void compileContract(
		ContractDefinition const& _contract,
		std::map<ContractDefinition const*, std::shared_ptr<Compiler const>> const& _otherCompilers
	);
	/// Compiles the constructor part of the contract.
	/// @returns the identifier of the runtime sub-assembly.
	size_t compileConstructor(
		ContractDefinition const& _contract,
		std::map<ContractDefinition const*, std::shared_ptr<Compiler const>> const& _otherCompilers
	);

private:
	/// Registers the non-function objects inside the contract with the context and stores the basic
	/// information about the contract like the AST annotations.
	void initializeContext(
		ContractDefinition const& _contract,
		std::map<ContractDefinition const*, std::shared_ptr<Compiler const>> const& _otherCompilers
	);
	/// Adds the code that is run at creation time. Should be run after exchanging the run-time context
	/// with a new and initialized context. Adds the constructor code.
	/// @returns the identifier of the runtime sub assembly
	size_t packIntoContractCreator(ContractDefinition const& _contract);
	/// Appends code that deploys the given contract as a library.
	/// Will also add code that modifies the contract in memory by injecting the current address
	/// for the call protector.
	size_t deployLibrary(ContractDefinition const& _contract);
	/// Appends state variable initialisation and constructor code.
	void appendInitAndConstructorCode(ContractDefinition const& _contract);
	void appendBaseConstructor(FunctionDefinition const& _constructor);
	void appendConstructor(FunctionDefinition const& _constructor);
	/// Appends code that returns a boolean flag on the stack that tells whether
	/// the contract has been called via delegatecall (false) or regular call (true).
	/// This is done by inserting a specific push constant as the first instruction
	/// whose data will be modified in memory at deploy time.
	void appendDelegatecallCheck();
	/// Appends the function selector. Is called recursively to create a binary search tree.
	/// @a _runs the number of intended executions of the contract to tune the split point.
	void appendInternalSelector(
		std::map<FixedHash<4>, eth::AssemblyItem const> const& _entryPoints,
		std::vector<FixedHash<4>> const& _ids,
		eth::AssemblyItem const& _notFoundTag,
		size_t _runs
	);
	void appendFunctionSelector(ContractDefinition const& _contract);
	void appendCallValueCheck();
	void appendReturnValuePacker(TypePointers const& _typeParameters, bool _isLibrary);

	void registerStateVariables(ContractDefinition const& _contract);
	void initializeStateVariables(ContractDefinition const& _contract);

<<<<<<< HEAD
	virtual bool visit(VariableDeclaration const& _variableDeclaration) override;
	virtual bool visit(FunctionDefinition const& _function) override;
	virtual bool visit(InlineAssembly const& _inlineAssembly) override;
	virtual bool visit(IfStatement const& _ifStatement) override;
	virtual bool visit(WhileStatement const& _whileStatement) override;
	virtual bool visit(ForStatement const& _forStatement) override;
	virtual bool visit(FireAllRulesStatement const& _fars) override;
	virtual bool visit(Continue const& _continueStatement) override;
	virtual bool visit(Break const& _breakStatement) override;
	virtual bool visit(Return const& _return) override;
	virtual bool visit(Throw const& _throw) override;
	virtual bool visit(EmitStatement const& _emit) override;
	virtual bool visit(VariableDeclarationStatement const& _variableDeclarationStatement) override;
	virtual bool visit(ExpressionStatement const& _expressionStatement) override;
	virtual bool visit(PlaceholderStatement const&) override;
=======
	bool visit(VariableDeclaration const& _variableDeclaration) override;
	bool visit(FunctionDefinition const& _function) override;
	bool visit(InlineAssembly const& _inlineAssembly) override;
	bool visit(IfStatement const& _ifStatement) override;
	bool visit(WhileStatement const& _whileStatement) override;
	bool visit(ForStatement const& _forStatement) override;
	bool visit(Continue const& _continueStatement) override;
	bool visit(Break const& _breakStatement) override;
	bool visit(Return const& _return) override;
	bool visit(Throw const& _throw) override;
	bool visit(EmitStatement const& _emit) override;
	bool visit(VariableDeclarationStatement const& _variableDeclarationStatement) override;
	bool visit(ExpressionStatement const& _expressionStatement) override;
	bool visit(PlaceholderStatement const&) override;
	bool visit(Block const& _block) override;
	void endVisit(Block const& _block) override;
>>>>>>> 10d17f24

	/// Repeatedly visits all function which are referenced but which are not compiled yet.
	void appendMissingFunctions();

	void appendRules(ContractDefinition const& _contract);
	/// Appends one layer of function modifier code of the current function, or the function
	/// body itself if the last modifier was reached.
	void appendModifierOrFunctionCode();

	void appendStackVariableInitialisation(VariableDeclaration const& _variable);
	void compileExpression(Expression const& _expression, TypePointer const& _targetType = TypePointer());

	/// Frees the variables of a certain scope (to be used when leaving).
	void popScopedVariables(ASTNode const* _node);

	/// Sets the stack height for the visited loop.
	void storeStackHeight(ASTNode const* _node);

	bool const m_optimise;
	size_t const m_optimise_runs = 200;
	/// Pointer to the runtime compiler in case this is a creation compiler.
	ContractCompiler* m_runtimeCompiler = nullptr;
	CompilerContext& m_context;
<<<<<<< HEAD
	std::vector<eth::AssemblyItem> m_breakTags; ///< tag to jump to for a "break" statement
	std::vector<eth::AssemblyItem> m_continueTags; ///< tag to jump to for a "continue" statement
	/// Tag to jump to for a "return" statement, needs to be stacked because of modifiers.
	std::vector<eth::AssemblyItem> m_returnTags;
	std::vector<eth::AssemblyItem> m_rules;
=======
	/// Tag to jump to for a "break" statement and the stack height after freeing the local loop variables.
	std::vector<std::pair<eth::AssemblyItem, unsigned>> m_breakTags;
	/// Tag to jump to for a "continue" statement and the stack height after freeing the local loop variables.
	std::vector<std::pair<eth::AssemblyItem, unsigned>> m_continueTags;
	/// Tag to jump to for a "return" statement and the stack height after freeing the local function or modifier variables.
	/// Needs to be stacked because of modifiers.
	std::vector<std::pair<eth::AssemblyItem, unsigned>> m_returnTags;
>>>>>>> 10d17f24
	unsigned m_modifierDepth = 0;
	FunctionDefinition const* m_currentFunction = nullptr;

	// arguments for base constructors, filled in derived-to-base order
	std::map<FunctionDefinition const*, ASTNode const*> const* m_baseArguments;

	/// Stores the variables that were declared inside a specific scope, for each modifier depth.
	std::map<unsigned, std::map<ASTNode const*, unsigned>> m_scopeStackHeight;
};

}
}<|MERGE_RESOLUTION|>--- conflicted
+++ resolved
@@ -26,12 +26,9 @@
 #include <libsolidity/codegen/CompilerContext.h>
 #include <libevmasm/AssemblyItem.h>
 #include <libevmasm/Assembly.h>
-<<<<<<< HEAD
-=======
 #include <functional>
 #include <ostream>
 
->>>>>>> 10d17f24
 namespace dev {
 namespace solidity {
 
@@ -101,29 +98,13 @@
 	void registerStateVariables(ContractDefinition const& _contract);
 	void initializeStateVariables(ContractDefinition const& _contract);
 
-<<<<<<< HEAD
-	virtual bool visit(VariableDeclaration const& _variableDeclaration) override;
-	virtual bool visit(FunctionDefinition const& _function) override;
-	virtual bool visit(InlineAssembly const& _inlineAssembly) override;
-	virtual bool visit(IfStatement const& _ifStatement) override;
-	virtual bool visit(WhileStatement const& _whileStatement) override;
-	virtual bool visit(ForStatement const& _forStatement) override;
-	virtual bool visit(FireAllRulesStatement const& _fars) override;
-	virtual bool visit(Continue const& _continueStatement) override;
-	virtual bool visit(Break const& _breakStatement) override;
-	virtual bool visit(Return const& _return) override;
-	virtual bool visit(Throw const& _throw) override;
-	virtual bool visit(EmitStatement const& _emit) override;
-	virtual bool visit(VariableDeclarationStatement const& _variableDeclarationStatement) override;
-	virtual bool visit(ExpressionStatement const& _expressionStatement) override;
-	virtual bool visit(PlaceholderStatement const&) override;
-=======
 	bool visit(VariableDeclaration const& _variableDeclaration) override;
 	bool visit(FunctionDefinition const& _function) override;
 	bool visit(InlineAssembly const& _inlineAssembly) override;
 	bool visit(IfStatement const& _ifStatement) override;
 	bool visit(WhileStatement const& _whileStatement) override;
 	bool visit(ForStatement const& _forStatement) override;
+	bool visit(FireAllRulesStatement const& _fars) override;
 	bool visit(Continue const& _continueStatement) override;
 	bool visit(Break const& _breakStatement) override;
 	bool visit(Return const& _return) override;
@@ -134,7 +115,6 @@
 	bool visit(PlaceholderStatement const&) override;
 	bool visit(Block const& _block) override;
 	void endVisit(Block const& _block) override;
->>>>>>> 10d17f24
 
 	/// Repeatedly visits all function which are referenced but which are not compiled yet.
 	void appendMissingFunctions();
@@ -158,13 +138,6 @@
 	/// Pointer to the runtime compiler in case this is a creation compiler.
 	ContractCompiler* m_runtimeCompiler = nullptr;
 	CompilerContext& m_context;
-<<<<<<< HEAD
-	std::vector<eth::AssemblyItem> m_breakTags; ///< tag to jump to for a "break" statement
-	std::vector<eth::AssemblyItem> m_continueTags; ///< tag to jump to for a "continue" statement
-	/// Tag to jump to for a "return" statement, needs to be stacked because of modifiers.
-	std::vector<eth::AssemblyItem> m_returnTags;
-	std::vector<eth::AssemblyItem> m_rules;
-=======
 	/// Tag to jump to for a "break" statement and the stack height after freeing the local loop variables.
 	std::vector<std::pair<eth::AssemblyItem, unsigned>> m_breakTags;
 	/// Tag to jump to for a "continue" statement and the stack height after freeing the local loop variables.
@@ -172,7 +145,7 @@
 	/// Tag to jump to for a "return" statement and the stack height after freeing the local function or modifier variables.
 	/// Needs to be stacked because of modifiers.
 	std::vector<std::pair<eth::AssemblyItem, unsigned>> m_returnTags;
->>>>>>> 10d17f24
+	std::vector<std::pair<eth::AssemblyItem, unsigned>> m_rules;
 	unsigned m_modifierDepth = 0;
 	FunctionDefinition const* m_currentFunction = nullptr;
 
