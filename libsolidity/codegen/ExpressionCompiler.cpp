--- conflicted
+++ resolved
@@ -26,12 +26,8 @@
 #include <libsolidity/codegen/CompilerContext.h>
 #include <libsolidity/codegen/CompilerUtils.h>
 #include <libsolidity/codegen/LValue.h>
-<<<<<<< HEAD
 #include <libsolidity/codegen/ENIHandler.h>
 #include <libsolidity/codegen/RuleEngineCompiler.h>
-#include <libevmasm/GasMeter.h>
-=======
->>>>>>> 10d17f24
 
 #include <libevmasm/GasMeter.h>
 #include <libdevcore/Common.h>
@@ -396,7 +392,7 @@
 		auto const* fixedType = dynamic_cast<FixedPointType const*>(&type);
 		solAssert(intType || fixedType,
 			"Unary operator " +
-			string(Token::toString(_unaryOperation.getOperator())) +
+			string(TokenTraits::toString(_unaryOperation.getOperator())) +
 			" not implemented for type " +
 			type.toString() +
 			".");
@@ -1120,7 +1116,6 @@
 		case FunctionType::Kind::GasLeft:
 			m_context << Instruction::GAS;
 			break;
-<<<<<<< HEAD
 		case FunctionType::Kind::IsValidator:
 			arguments.front()->accept(*this);
 			utils().convertType(*arguments.front()->annotation().type, *function.parameterTypes().front(), true);
@@ -1147,13 +1142,9 @@
 			m_context.eniHandler().clearENIObjects();
 			break;
 		}
-		default:
-			solAssert(false, "Invalid function type.");
-=======
 		case FunctionType::Kind::MetaType:
 			// No code to generate.
 			break;
->>>>>>> 10d17f24
 		}
 	}
 	return false;
@@ -1754,7 +1745,6 @@
 
 void ExpressionCompiler::appendArithmeticOperatorCode(Token _operator, Type const& _type)
 {
-<<<<<<< HEAD
 	auto const* intType = dynamic_cast<IntegerType const*>(&_type);
 	auto const* fixedType = dynamic_cast<FixedPointType const*>(&_type);
 
@@ -1765,13 +1755,6 @@
 
 	if (c_isSafeUint)
 		appendSafeArithmeticCheckCode(_operator, _type);
-=======
-	if (_type.category() == Type::Category::FixedPoint)
-		solUnimplemented("Not yet implemented - FixedPointType.");
->>>>>>> 10d17f24
-
-	IntegerType const& type = dynamic_cast<IntegerType const&>(_type);
-	bool const c_isSigned = type.isSigned();
 
 	switch (_operator)
 	{
@@ -1817,7 +1800,7 @@
 	}
 }
 
-void ExpressionCompiler::appendSafeArithmeticCheckCode(Token::Value _operator, Type const& _type)
+void ExpressionCompiler::appendSafeArithmeticCheckCode(Token _operator, Type const& _type)
 {
 	solAssert(dynamic_cast<IntegerType const*>(&_type), "Only integer supported for safe math.");
 
@@ -2314,15 +2297,13 @@
 {
 	if (TokenTraits::isCompareOp(_op) || TokenTraits::isShiftOp(_op))
 		return true;
-<<<<<<< HEAD
 	else if (_op == Token::Div || _op == Token::Mod)
 		return true;
 	else if (_type == Type::Category::FixedPoint && (_op == Token::Div || _op == Token::Mul || _op == Token::Mod))
-=======
+		return true;
 	else if (_type == Type::Category::Integer && (_op == Token::Div || _op == Token::Mod || _op == Token::Exp))
 		// We need cleanup for EXP because 0**0 == 1, but 0**0x100 == 0
 		// It would suffice to clean the exponent, though.
->>>>>>> 10d17f24
 		return true;
 	else
 		return false;
