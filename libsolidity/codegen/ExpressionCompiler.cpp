--- conflicted
+++ resolved
@@ -1123,7 +1123,6 @@
 		case FunctionType::Kind::GasLeft:
 			m_context << Instruction::GAS;
 			break;
-<<<<<<< HEAD
 		case FunctionType::Kind::Rand:
 			m_context << Instruction::RAND;
 			break;
@@ -1155,8 +1154,6 @@
 		}
 		default:
 			solAssert(false, "Invalid function type.");
-=======
->>>>>>> 1d4f565a
 		}
 	}
 	return false;
@@ -1740,7 +1737,6 @@
 
 void ExpressionCompiler::appendArithmeticOperatorCode(Token _operator, Type const& _type)
 {
-<<<<<<< HEAD
 	auto const* intType = dynamic_cast<IntegerType const*>(&_type);
 	auto const* fixedType = dynamic_cast<FixedPointType const*>(&_type);
 
@@ -1751,10 +1747,6 @@
 
 	if (c_isSafeUint)
 		appendSafeArithmeticCheckCode(_operator, _type);
-=======
-	if (_type.category() == Type::Category::FixedPoint)
-		solUnimplemented("Not yet implemented - FixedPointType.");
->>>>>>> 1d4f565a
 
 	IntegerType const& type = dynamic_cast<IntegerType const&>(_type);
 	bool const c_isSigned = type.isSigned();
@@ -2298,15 +2290,13 @@
 {
 	if (TokenTraits::isCompareOp(_op) || TokenTraits::isShiftOp(_op))
 		return true;
-<<<<<<< HEAD
 	else if (_op == Token::Div || _op == Token::Mod)
 		return true;
 	else if (_type == Type::Category::FixedPoint && (_op == Token::Div || _op == Token::Mul || _op == Token::Mod))
-=======
+		return true;
 	else if (_type == Type::Category::Integer && (_op == Token::Div || _op == Token::Mod || _op == Token::Exp))
 		// We need cleanup for EXP because 0**0 == 1, but 0**0x100 == 0
 		// It would suffice to clean the exponent, though.
->>>>>>> 1d4f565a
 		return true;
 	else
 		return false;
