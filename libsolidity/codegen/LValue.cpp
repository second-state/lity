--- conflicted
+++ resolved
@@ -456,14 +456,8 @@
 void StorageByteArrayElement::setToZero(SourceLocation const&, bool _removeReference) const
 {
 	// stack: ref byte_number
-<<<<<<< HEAD
-	if (!_removeReference)
-		m_context << Instruction::DUP2 << Instruction::DUP2;
+	solAssert(_removeReference, "");
 	m_context << u256(31) << Instruction::SSUB << u256(0x100) << Instruction::EXP;
-=======
-	solAssert(_removeReference, "");
-	m_context << u256(31) << Instruction::SUB << u256(0x100) << Instruction::EXP;
->>>>>>> 1d4f565a
 	// stack: ref (1<<(8*(31-byte_number)))
 	m_context << Instruction::DUP2 << Instruction::SLOAD;
 	// stack: ref (1<<(8*(31-byte_number))) old_full_value
