/*
	This file is part of solidity.

	solidity is free software: you can redistribute it and/or modify
	it under the terms of the GNU General Public License as published by
	the Free Software Foundation, either version 3 of the License, or
	(at your option) any later version.

	solidity is distributed in the hope that it will be useful,
	but WITHOUT ANY WARRANTY; without even the implied warranty of
	MERCHANTABILITY or FITNESS FOR A PARTICULAR PURPOSE.  See the
	GNU General Public License for more details.

	You should have received a copy of the GNU General Public License
	along with solidity.  If not, see <http://www.gnu.org/licenses/>.
*/
/**
 * @author Christian <c@ethdev.com>
 * @date 2014
 * Routines used by both the compiler and the expression compiler.
 */

#include <libsolidity/codegen/CompilerUtils.h>

#include <libsolidity/ast/AST.h>
#include <libsolidity/ast/TypeProvider.h>
#include <libsolidity/codegen/ABIFunctions.h>
#include <libsolidity/codegen/ArrayUtils.h>
#include <libsolidity/codegen/LValue.h>
#include <libevmasm/Instruction.h>
#include <libdevcore/Whiskers.h>

using namespace std;
using namespace langutil;
using namespace dev;
using namespace dev::eth;
using namespace dev::solidity;

unsigned const CompilerUtils::dataStartOffset = 4;
size_t const CompilerUtils::freeMemoryPointer = 64;
size_t const CompilerUtils::zeroPointer = CompilerUtils::freeMemoryPointer + 32;
size_t const CompilerUtils::generalPurposeMemoryStart = CompilerUtils::zeroPointer + 32;

static_assert(CompilerUtils::freeMemoryPointer >= 64, "Free memory pointer must not overlap with scratch area.");
static_assert(CompilerUtils::zeroPointer >= CompilerUtils::freeMemoryPointer + 32, "Zero pointer must not overlap with free memory pointer.");
static_assert(CompilerUtils::generalPurposeMemoryStart >= CompilerUtils::zeroPointer + 32, "General purpose memory must not overlap with zero area.");

void CompilerUtils::initialiseFreeMemoryPointer()
{
	m_context << u256(generalPurposeMemoryStart);
	storeFreeMemoryPointer();
}

void CompilerUtils::fetchFreeMemoryPointer()
{
	m_context << u256(freeMemoryPointer) << Instruction::MLOAD;
}

void CompilerUtils::storeFreeMemoryPointer()
{
	m_context << u256(freeMemoryPointer) << Instruction::MSTORE;
}

void CompilerUtils::allocateMemory()
{
	fetchFreeMemoryPointer();
	m_context << Instruction::SWAP1 << Instruction::DUP2 << Instruction::ADD;
	storeFreeMemoryPointer();
}

void CompilerUtils::allocateMemory(u256 const& size)
{
	fetchFreeMemoryPointer();
	m_context << Instruction::DUP1 << size << Instruction::ADD;
	storeFreeMemoryPointer();
}

void CompilerUtils::toSizeAfterFreeMemoryPointer()
{
	fetchFreeMemoryPointer();
	m_context << Instruction::DUP1 << Instruction::SWAP2 << Instruction::SUB;
	m_context << Instruction::SWAP1;
}

void CompilerUtils::revertWithStringData(Type const& _argumentType)
{
	solAssert(_argumentType.isImplicitlyConvertibleTo(*TypeProvider::fromElementaryTypeName("string memory")), "");
	fetchFreeMemoryPointer();
	m_context << (u256(FixedHash<4>::Arith(FixedHash<4>(dev::keccak256("Error(string)")))) << (256 - 32));
	m_context << Instruction::DUP2 << Instruction::MSTORE;
	m_context << u256(4) << Instruction::ADD;
	// Stack: <string data> <mem pos of encoding start>
	abiEncode({&_argumentType}, {TypeProvider::array(DataLocation::Memory, true)});
	toSizeAfterFreeMemoryPointer();
	m_context << Instruction::REVERT;
}

void CompilerUtils::accessCalldataTail(Type const& _type)
{
	solAssert(_type.dataStoredIn(DataLocation::CallData), "");
	solAssert(_type.isDynamicallyEncoded(), "");

	unsigned int tailSize = _type.calldataEncodedTailSize();
	solAssert(tailSize > 1, "");

	// returns the absolute offset of the tail in "base_ref"
	m_context.appendInlineAssembly(Whiskers(R"({
		let rel_offset_of_tail := calldataload(ptr_to_tail)
		if iszero(slt(rel_offset_of_tail, sub(sub(calldatasize(), base_ref), sub(<neededLength>, 1)))) { revert(0, 0) }
		base_ref := add(base_ref, rel_offset_of_tail)
	})")("neededLength", toCompactHexWithPrefix(tailSize)).render(), {"base_ref", "ptr_to_tail"});
	// stack layout: <absolute_offset_of_tail> <garbage>

	if (!_type.isDynamicallySized())
	{
		m_context << Instruction::POP;
		// stack layout: <absolute_offset_of_tail>
		solAssert(
			_type.category() == Type::Category::Struct ||
			_type.category() == Type::Category::Array,
			"Invalid dynamically encoded base type on tail access."
		);
	}
	else
	{
		auto const* arrayType = dynamic_cast<ArrayType const*>(&_type);
		solAssert(!!arrayType, "Invalid dynamically sized type.");
		unsigned int calldataStride = arrayType->calldataStride();
		solAssert(calldataStride > 0, "");

		// returns the absolute offset of the tail in "base_ref"
		// and the length of the tail in "length"
		m_context.appendInlineAssembly(
			Whiskers(R"({
				length := calldataload(base_ref)
				base_ref := add(base_ref, 0x20)
				if gt(length, 0xffffffffffffffff) { revert(0, 0) }
				if sgt(base_ref, sub(calldatasize(), mul(length, <calldataStride>))) { revert(0, 0) }
			})")("calldataStride", toCompactHexWithPrefix(calldataStride)).render(),
			{"base_ref", "length"}
		);
		// stack layout: <absolute_offset_of_tail> <length>
	}
}

unsigned CompilerUtils::loadFromMemory(
	unsigned _offset,
	Type const& _type,
	bool _fromCalldata,
	bool _padToWordBoundaries
)
{
	solAssert(_type.category() != Type::Category::Array, "Unable to statically load dynamic type.");
	m_context << u256(_offset);
	return loadFromMemoryHelper(_type, _fromCalldata, _padToWordBoundaries);
}

void CompilerUtils::loadFromMemoryDynamic(
	Type const& _type,
	bool _fromCalldata,
	bool _padToWordBoundaries,
	bool _keepUpdatedMemoryOffset
)
{
	if (_keepUpdatedMemoryOffset)
		m_context << Instruction::DUP1;

	if (auto arrayType = dynamic_cast<ArrayType const*>(&_type))
	{
		solAssert(!arrayType->isDynamicallySized(), "");
		solAssert(!_fromCalldata, "");
		solAssert(_padToWordBoundaries, "");
		if (_keepUpdatedMemoryOffset)
			m_context << arrayType->memoryDataSize() << Instruction::ADD;
	}
	else
	{
		unsigned numBytes = loadFromMemoryHelper(_type, _fromCalldata, _padToWordBoundaries);
		if (_keepUpdatedMemoryOffset)
		{
			// update memory counter
			moveToStackTop(_type.sizeOnStack());
			m_context << u256(numBytes) << Instruction::ADD;
		}
	}
}

void CompilerUtils::storeInMemory(unsigned _offset)
{
	unsigned numBytes = prepareMemoryStore(*TypeProvider::uint256(), true);
	if (numBytes > 0)
		m_context << u256(_offset) << Instruction::MSTORE;
}

void CompilerUtils::storeInMemoryDynamic(Type const& _type, bool _padToWordBoundaries)
{
	// process special types (Reference, StringLiteral, Function)
	if (auto ref = dynamic_cast<ReferenceType const*>(&_type))
	{
		solUnimplementedAssert(
			ref->location() == DataLocation::Memory,
			"Only in-memory reference type can be stored."
		);
		storeInMemoryDynamic(*TypeProvider::uint256(), _padToWordBoundaries);
	}
	else if (auto str = dynamic_cast<StringLiteralType const*>(&_type))
	{
		m_context << Instruction::DUP1;
		storeStringData(bytesConstRef(str->value()));
		if (_padToWordBoundaries)
			m_context << u256(max<size_t>(32, ((str->value().size() + 31) / 32) * 32));
		else
			m_context << u256(str->value().size());
		m_context << Instruction::ADD;
	}
	else if (
		_type.category() == Type::Category::Function &&
		dynamic_cast<FunctionType const&>(_type).kind() == FunctionType::Kind::External
	)
	{
		combineExternalFunctionType(true);
		m_context << Instruction::DUP2 << Instruction::MSTORE;
		m_context << u256(_padToWordBoundaries ? 32 : 24) << Instruction::ADD;
	}
	else if (_type.isValueType())
	{
		unsigned numBytes = prepareMemoryStore(_type, _padToWordBoundaries);
		m_context << Instruction::DUP2 << Instruction::MSTORE;
		m_context << u256(numBytes) << Instruction::ADD;
	}
	else // Should never happen
	{
		solAssert(
			false,
			"Memory store of type " + _type.toString(true) + " not allowed."
		);
	}
}

void CompilerUtils::abiDecode(TypePointers const& _typeParameters, bool _fromMemory)
{
	/// Stack: <source_offset> <length>
	if (m_context.experimentalFeatureActive(ExperimentalFeature::ABIEncoderV2))
	{
		// Use the new Yul-based decoding function
		auto stackHeightBefore = m_context.stackHeight();
		abiDecodeV2(_typeParameters, _fromMemory);
		solAssert(m_context.stackHeight() - stackHeightBefore == sizeOnStack(_typeParameters) - 2, "");
		return;
	}

	//@todo this does not yet support nested dynamic arrays
	size_t encodedSize = 0;
	for (auto const& t: _typeParameters)
		encodedSize += t->decodingType()->calldataHeadSize();
	m_context.appendInlineAssembly("{ if lt(len, " + to_string(encodedSize) + ") { revert(0, 0) } }", {"len"});

	m_context << Instruction::DUP2 << Instruction::ADD;
	m_context << Instruction::SWAP1;
	/// Stack: <input_end> <source_offset>

	// Retain the offset pointer as base_offset, the point from which the data offsets are computed.
	m_context << Instruction::DUP1;
	for (TypePointer const& parameterType: _typeParameters)
	{
		// stack: v1 v2 ... v(k-1) input_end base_offset current_offset
		TypePointer type = parameterType->decodingType();
		solUnimplementedAssert(type, "No decoding type found.");
		if (type->category() == Type::Category::Array)
		{
			auto const& arrayType = dynamic_cast<ArrayType const&>(*type);
			solUnimplementedAssert(!arrayType.baseType()->isDynamicallyEncoded(), "Nested arrays not yet implemented.");
			if (_fromMemory)
			{
				solUnimplementedAssert(
					arrayType.baseType()->isValueType(),
					"Nested memory arrays not yet implemented here."
				);
				// @todo If base type is an array or struct, it is still calldata-style encoded, so
				// we would have to convert it like below.
				solAssert(arrayType.location() == DataLocation::Memory, "");
				if (arrayType.isDynamicallySized())
				{
					// compute data pointer
					m_context << Instruction::DUP1 << Instruction::MLOAD;
					// stack: v1 v2 ... v(k-1) input_end base_offset current_offset data_offset

					fetchFreeMemoryPointer();
					// stack: v1 v2 ... v(k-1) input_end base_offset current_offset data_offset dstmem
					moveIntoStack(4);
					// stack: v1 v2 ... v(k-1) dstmem input_end base_offset current_offset data_offset
					m_context << Instruction::DUP5;
					// stack: v1 v2 ... v(k-1) dstmem input_end base_offset current_offset data_offset dstmem

					// Check that the data pointer is valid and that length times
					// item size is still inside the range.
					Whiskers templ(R"({
						if gt(ptr, 0x100000000) { revert(0, 0) }
						ptr := add(ptr, base_offset)
						let array_data_start := add(ptr, 0x20)
						if gt(array_data_start, input_end) { revert(0, 0) }
						let array_length := mload(ptr)
						if or(
							gt(array_length, 0x100000000),
							gt(add(array_data_start, mul(array_length, <item_size>)), input_end)
						) { revert(0, 0) }
						mstore(dst, array_length)
						dst := add(dst, 0x20)
					})");
					templ("item_size", to_string(arrayType.calldataStride()));
					m_context.appendInlineAssembly(templ.render(), {"input_end", "base_offset", "offset", "ptr", "dst"});
					// stack: v1 v2 ... v(k-1) dstmem input_end base_offset current_offset data_ptr dstdata
					m_context << Instruction::SWAP1;
					// stack: v1 v2 ... v(k-1) dstmem input_end base_offset current_offset dstdata data_ptr
					ArrayUtils(m_context).copyArrayToMemory(arrayType, true);
					// stack: v1 v2 ... v(k-1) dstmem input_end base_offset current_offset mem_end
					storeFreeMemoryPointer();
					m_context << u256(0x20) << Instruction::ADD;
				}
				else
				{
					// Size has already been checked for this one.
					moveIntoStack(2);
					m_context << Instruction::DUP3;
					m_context << u256(arrayType.calldataHeadSize()) << Instruction::ADD;
				}
			}
			else
			{
				// first load from calldata and potentially convert to memory if arrayType is memory
				TypePointer calldataType = TypeProvider::withLocation(&arrayType, DataLocation::CallData, false);
				if (calldataType->isDynamicallySized())
				{
					// put on stack: data_pointer length
					loadFromMemoryDynamic(*TypeProvider::uint256(), !_fromMemory);
					m_context << Instruction::SWAP1;
					// stack: input_end base_offset next_pointer data_offset
					m_context.appendInlineAssembly("{ if gt(data_offset, 0x100000000) { revert(0, 0) } }", {"data_offset"});
					m_context << Instruction::DUP3 << Instruction::ADD;
					// stack: input_end base_offset next_pointer array_head_ptr
					m_context.appendInlineAssembly(
						"{ if gt(add(array_head_ptr, 0x20), input_end) { revert(0, 0) } }",
						{"input_end", "base_offset", "next_ptr", "array_head_ptr"}
					);
					// retrieve length
					loadFromMemoryDynamic(*TypeProvider::uint256(), !_fromMemory, true);
					// stack: input_end base_offset next_pointer array_length data_pointer
					m_context << Instruction::SWAP2;
					// stack: input_end base_offset data_pointer array_length next_pointer
					m_context.appendInlineAssembly(R"({
						if or(
							gt(array_length, 0x100000000),
							gt(add(data_ptr, mul(array_length, )" + to_string(arrayType.calldataStride()) + R"()), input_end)
						) { revert(0, 0) }
					})", {"input_end", "base_offset", "data_ptr", "array_length", "next_ptr"});
				}
				else
				{
					// size has already been checked
					// stack: input_end base_offset data_offset
					m_context << Instruction::DUP1;
					m_context << u256(calldataType->calldataHeadSize()) << Instruction::ADD;
				}
				if (arrayType.location() == DataLocation::Memory)
				{
					// stack: input_end base_offset calldata_ref [length] next_calldata
					// copy to memory
					// move calldata type up again
					moveIntoStack(calldataType->sizeOnStack());
					convertType(*calldataType, arrayType, false, false, true);
					// fetch next pointer again
					moveToStackTop(arrayType.sizeOnStack());
				}
				// move input_end up
				// stack: input_end base_offset calldata_ref [length] next_calldata
				moveToStackTop(2 + arrayType.sizeOnStack());
				m_context << Instruction::SWAP1;
				// stack: base_offset calldata_ref [length] input_end next_calldata
				moveToStackTop(2 + arrayType.sizeOnStack());
				m_context << Instruction::SWAP1;
				// stack: calldata_ref [length] input_end base_offset next_calldata
			}
		}
		else
		{
			solAssert(!type->isDynamicallyEncoded(), "Unknown dynamically sized type: " + type->toString());
			loadFromMemoryDynamic(*type, !_fromMemory, true);
			// stack: v1 v2 ... v(k-1) input_end base_offset v(k) mem_offset
			moveToStackTop(1, type->sizeOnStack());
			moveIntoStack(3, type->sizeOnStack());
		}
		// stack: v1 v2 ... v(k-1) v(k) input_end base_offset next_offset
	}
	popStackSlots(3);
}

void CompilerUtils::encodeToMemory(
	TypePointers const& _givenTypes,
	TypePointers const& _targetTypes,
	bool _padToWordBoundaries,
	bool _copyDynamicDataInPlace,
	bool _encodeAsLibraryTypes
)
{
	// stack: <v1> <v2> ... <vn> <mem>
	bool const encoderV2 = m_context.experimentalFeatureActive(ExperimentalFeature::ABIEncoderV2);
	TypePointers targetTypes = _targetTypes.empty() ? _givenTypes : _targetTypes;
	solAssert(targetTypes.size() == _givenTypes.size(), "");
	for (TypePointer& t: targetTypes)
	{
		TypePointer tEncoding = t->fullEncodingType(_encodeAsLibraryTypes, encoderV2, !_padToWordBoundaries);
		solUnimplementedAssert(tEncoding, "Encoding type \"" + t->toString() + "\" not yet implemented.");
		t = std::move(tEncoding);
	}

	if (_givenTypes.empty())
		return;
	if (encoderV2)
	{
		// Use the new Yul-based encoding function
		solAssert(
			_padToWordBoundaries != _copyDynamicDataInPlace,
			"Non-padded and in-place encoding can only be combined."
		);
		auto stackHeightBefore = m_context.stackHeight();
		abiEncodeV2(_givenTypes, targetTypes, _encodeAsLibraryTypes, _padToWordBoundaries);
		solAssert(stackHeightBefore - m_context.stackHeight() == sizeOnStack(_givenTypes), "");
		return;
	}

	// Stack during operation:
	// <v1> <v2> ... <vn> <mem_start> <dyn_head_1> ... <dyn_head_r> <end_of_mem>
	// The values dyn_head_n are added during the first loop and they point to the head part
	// of the nth dynamic parameter, which is filled once the dynamic parts are processed.

	// store memory start pointer
	m_context << Instruction::DUP1;

	unsigned argSize = CompilerUtils::sizeOnStack(_givenTypes);
	unsigned stackPos = 0; // advances through the argument values
	unsigned dynPointers = 0; // number of dynamic head pointers on the stack
	for (size_t i = 0; i < _givenTypes.size(); ++i)
	{
		TypePointer targetType = targetTypes[i];
		solAssert(!!targetType, "Externalable type expected.");
		if (targetType->isDynamicallySized() && !_copyDynamicDataInPlace)
		{
			// leave end_of_mem as dyn head pointer
			m_context << Instruction::DUP1 << u256(32) << Instruction::ADD;
			dynPointers++;
			solAssert((argSize + dynPointers) < 16, "Stack too deep, try using fewer variables.");
		}
		else
		{
			copyToStackTop(argSize - stackPos + dynPointers + 2, _givenTypes[i]->sizeOnStack());
			solAssert(!!targetType, "Externalable type expected.");
			TypePointer type = targetType;
			if (_givenTypes[i]->dataStoredIn(DataLocation::Storage) && targetType->isValueType())
			{
				// special case: convert storage reference type to value type - this is only
				// possible for library calls where we just forward the storage reference
				solAssert(_encodeAsLibraryTypes, "");
				solAssert(_givenTypes[i]->sizeOnStack() == 1, "");
			}
			else if (
				_givenTypes[i]->dataStoredIn(DataLocation::Storage) ||
				_givenTypes[i]->dataStoredIn(DataLocation::CallData) ||
				_givenTypes[i]->category() == Type::Category::StringLiteral ||
				_givenTypes[i]->category() == Type::Category::Function
			) {
				type = _givenTypes[i]; // delay conversion
			} else {
				convertType(*_givenTypes[i], *targetType, true);
<<<<<<< HEAD
			}
			if (auto arrayType = dynamic_cast<ArrayType const*>(type.get())) {
=======
			if (auto arrayType = dynamic_cast<ArrayType const*>(type))
>>>>>>> 7709ece9
				ArrayUtils(m_context).copyArrayToMemory(*arrayType, _padToWordBoundaries);
			}
			else {
				storeInMemoryDynamic(*type, _padToWordBoundaries);
			}
		}
		stackPos += _givenTypes[i]->sizeOnStack();
	}

	// now copy the dynamic part
	// Stack: <v1> <v2> ... <vn> <mem_start> <dyn_head_1> ... <dyn_head_r> <end_of_mem>
	stackPos = 0;
	unsigned thisDynPointer = 0;
	for (size_t i = 0; i < _givenTypes.size(); ++i)
	{
		TypePointer targetType = targetTypes[i];
		solAssert(!!targetType, "Externalable type expected.");
		if (targetType->isDynamicallySized() && !_copyDynamicDataInPlace)
		{
			// copy tail pointer (=mem_end - mem_start) to memory
			m_context << dupInstruction(2 + dynPointers) << Instruction::DUP2;
			m_context << Instruction::SUB;
			m_context << dupInstruction(2 + dynPointers - thisDynPointer);
			m_context << Instruction::MSTORE;
			// stack: ... <end_of_mem>
			if (_givenTypes[i]->category() == Type::Category::StringLiteral)
			{
				auto const& strType = dynamic_cast<StringLiteralType const&>(*_givenTypes[i]);
				m_context << u256(strType.value().size());
<<<<<<< HEAD
				/* TODO:: ENI*/
				storeInMemoryDynamic(IntegerType(256), true);
=======
				storeInMemoryDynamic(*TypeProvider::uint256(), true);
>>>>>>> 7709ece9
				// stack: ... <end_of_mem'>
				storeInMemoryDynamic(strType, _padToWordBoundaries);
			}
			else
			{
				solAssert(_givenTypes[i]->category() == Type::Category::Array, "Unknown dynamic type.");
				/// TODO:: ENI
				auto const& arrayType = dynamic_cast<ArrayType const&>(*_givenTypes[i]);
				// now copy the array
				copyToStackTop(argSize - stackPos + dynPointers + 2, arrayType.sizeOnStack());
				// stack: ... <end_of_mem> <value...>
				// copy length to memory
				m_context << dupInstruction(1 + arrayType.sizeOnStack());
				ArrayUtils(m_context).retrieveLength(arrayType, 1);
				// stack: ... <end_of_mem> <value...> <end_of_mem'> <length>
				storeInMemoryDynamic(*TypeProvider::uint256(), true);
				// stack: ... <end_of_mem> <value...> <end_of_mem''>
				// copy the new memory pointer
				m_context << swapInstruction(arrayType.sizeOnStack() + 1) << Instruction::POP;
				// stack: ... <end_of_mem''> <value...>
				// copy data part
				ArrayUtils(m_context).copyArrayToMemory(arrayType, _padToWordBoundaries);
				// stack: ... <end_of_mem'''>
			}

			thisDynPointer++;
		}
		stackPos += _givenTypes[i]->sizeOnStack();
	}

	// remove unneeded stack elements (and retain memory pointer)
	m_context << swapInstruction(argSize + dynPointers + 1);
	popStackSlots(argSize + dynPointers + 1);
}

void CompilerUtils::abiEncodeV2(
	TypePointers const& _givenTypes,
	TypePointers const& _targetTypes,
	bool _encodeAsLibraryTypes,
	bool _padToWordBoundaries
)
{
	if (!_padToWordBoundaries)
		solAssert(!_encodeAsLibraryTypes, "Library calls cannot be packed.");

	// stack: <$value0> <$value1> ... <$value(n-1)> <$headStart>

	auto ret = m_context.pushNewTag();
	moveIntoStack(sizeOnStack(_givenTypes) + 1);

	string encoderName =
		_padToWordBoundaries ?
		m_context.abiFunctions().tupleEncoder(_givenTypes, _targetTypes, _encodeAsLibraryTypes) :
		m_context.abiFunctions().tupleEncoderPacked(_givenTypes, _targetTypes);
	m_context.appendJumpTo(m_context.namedTag(encoderName));
	m_context.adjustStackOffset(-int(sizeOnStack(_givenTypes)) - 1);
	m_context << ret.tag();
}

void CompilerUtils::abiDecodeV2(TypePointers const& _parameterTypes, bool _fromMemory)
{
	// stack: <source_offset> <length> [stack top]
	auto ret = m_context.pushNewTag();
	moveIntoStack(2);
	// stack: <return tag> <source_offset> <length> [stack top]
	m_context << Instruction::DUP2 << Instruction::ADD;
	m_context << Instruction::SWAP1;
	// stack: <return tag> <end> <start>
	string decoderName = m_context.abiFunctions().tupleDecoder(_parameterTypes, _fromMemory);
	m_context.appendJumpTo(m_context.namedTag(decoderName));
	m_context.adjustStackOffset(int(sizeOnStack(_parameterTypes)) - 3);
	m_context << ret.tag();
}

void CompilerUtils::zeroInitialiseMemoryArray(ArrayType const& _type)
{
	if (_type.baseType()->hasSimpleZeroValueInMemory())
	{
		solAssert(_type.baseType()->isValueType(), "");
		Whiskers templ(R"({
			let size := mul(length, <element_size>)
			// cheap way of zero-initializing a memory range
			codecopy(memptr, codesize(), size)
			memptr := add(memptr, size)
		})");
		templ("element_size", to_string(_type.memoryStride()));
		m_context.appendInlineAssembly(templ.render(), {"length", "memptr"});
	}
	else
	{
		auto repeat = m_context.newTag();
		m_context << repeat;
		pushZeroValue(*_type.baseType());
		storeInMemoryDynamic(*_type.baseType());
		m_context << Instruction::SWAP1 << u256(1) << Instruction::SWAP1;
		m_context << Instruction::SUB << Instruction::SWAP1;
		m_context << Instruction::DUP2;
		m_context.appendConditionalJumpTo(repeat);
	}
	m_context << Instruction::SWAP1 << Instruction::POP;
}

void CompilerUtils::memoryCopy32()
{
	// Stack here: size target source

	m_context.appendInlineAssembly(R"(
		{
			for { let i := 0 } lt(i, len) { i := add(i, 32) } {
				mstore(add(dst, i), mload(add(src, i)))
			}
		}
	)",
		{ "len", "dst", "src" }
	);
	m_context << Instruction::POP << Instruction::POP << Instruction::POP;
}

void CompilerUtils::memoryCopy()
{
	// Stack here: size target source

	m_context.appendInlineAssembly(R"(
		{
			// copy 32 bytes at once
			for
				{}
				iszero(lt(len, 32))
				{
					dst := add(dst, 32)
					src := add(src, 32)
					len := sub(len, 32)
				}
				{ mstore(dst, mload(src)) }

			// copy the remainder (0 < len < 32)
			let mask := ssub(exp(256, sub(32, len)), 1)
			let srcpart := and(mload(src), not(mask))
			let dstpart := and(mload(dst), mask)
			mstore(dst, or(srcpart, dstpart))
		}
	)",
		{ "len", "dst", "src" }
	);
	m_context << Instruction::POP << Instruction::POP << Instruction::POP;
}

void CompilerUtils::splitExternalFunctionType(bool _leftAligned)
{
	// We have to split the left-aligned <address><function identifier> into two stack slots:
	// address (right aligned), function identifier (right aligned)
	if (_leftAligned)
	{
		m_context << Instruction::DUP1;
		rightShiftNumberOnStack(64 + 32);
		// <input> <address>
		m_context << Instruction::SWAP1;
		rightShiftNumberOnStack(64);
	}
	else
	{
		m_context << Instruction::DUP1;
		rightShiftNumberOnStack(32);
		m_context << ((u256(1) << 160) - 1) << Instruction::AND << Instruction::SWAP1;
	}
	m_context << u256(0xffffffffUL) << Instruction::AND;
}

void CompilerUtils::combineExternalFunctionType(bool _leftAligned)
{
	// <address> <function_id>
	m_context << u256(0xffffffffUL) << Instruction::AND << Instruction::SWAP1;
	if (!_leftAligned)
		m_context << ((u256(1) << 160) - 1) << Instruction::AND;
	leftShiftNumberOnStack(32);
	m_context << Instruction::OR;
	if (_leftAligned)
		leftShiftNumberOnStack(64);
}

void CompilerUtils::pushCombinedFunctionEntryLabel(Declaration const& _function, bool _runtimeOnly)
{
	m_context << m_context.functionEntryLabel(_function).pushTag();
	// If there is a runtime context, we have to merge both labels into the same
	// stack slot in case we store it in storage.
	if (CompilerContext* rtc = m_context.runtimeContext())
	{
		leftShiftNumberOnStack(32);
		if (_runtimeOnly)
			m_context <<
				rtc->functionEntryLabel(_function).toSubAssemblyTag(m_context.runtimeSub()) <<
				Instruction::OR;
	}
}

void CompilerUtils::convertType(
	Type const& _typeOnStack,
	Type const& _targetType,
	bool _cleanupNeeded,
	bool _chopSignBits,
	bool _asPartOfArgumentDecoding
)
{
	// For a type extension, we need to remove all higher-order bits that we might have ignored in
	// previous operations.
	// @todo: store in the AST whether the operand might have "dirty" higher order bits

	if (_typeOnStack == _targetType && !_cleanupNeeded)
		return;
	Type::Category stackTypeCategory = _typeOnStack.category();
	Type::Category targetTypeCategory = _targetType.category();

	bool enumOverflowCheckPending = (targetTypeCategory == Type::Category::Enum || stackTypeCategory == Type::Category::Enum);
	bool chopSignBitsPending = _chopSignBits && targetTypeCategory == Type::Category::Integer;
	if (chopSignBitsPending)
	{
		IntegerType const& targetIntegerType = dynamic_cast<IntegerType const&>(_targetType);
		chopSignBitsPending = targetIntegerType.isSigned();
	}

	if (targetTypeCategory == Type::Category::FixedPoint)
		solUnimplemented("Not yet implemented - FixedPointType.");

	switch (stackTypeCategory)
	{
	case Type::Category::FixedBytes:
	{
		FixedBytesType const& typeOnStack = dynamic_cast<FixedBytesType const&>(_typeOnStack);
		if (targetTypeCategory == Type::Category::Integer)
		{
			// conversion from bytes to integer. no need to clean the high bit
			// only to shift right because of opposite alignment
			IntegerType const& targetIntegerType = dynamic_cast<IntegerType const&>(_targetType);
			rightShiftNumberOnStack(256 - typeOnStack.numBytes() * 8);
			if (targetIntegerType.numBits() < typeOnStack.numBytes() * 8)
				convertType(IntegerType(typeOnStack.numBytes() * 8), _targetType, _cleanupNeeded);
		}
		else if (targetTypeCategory == Type::Category::Address)
		{
			solAssert(typeOnStack.numBytes() * 8 == 160, "");
			rightShiftNumberOnStack(256 - 160);
		}
		else
		{
			// clear for conversion to longer bytes
			solAssert(targetTypeCategory == Type::Category::FixedBytes, "Invalid type conversion requested.");
			FixedBytesType const& targetType = dynamic_cast<FixedBytesType const&>(_targetType);
			if (typeOnStack.numBytes() == 0 || targetType.numBytes() == 0)
				m_context << Instruction::POP << u256(0);
			else if (targetType.numBytes() > typeOnStack.numBytes() || _cleanupNeeded)
			{
				unsigned bytes = min(typeOnStack.numBytes(), targetType.numBytes());
				m_context << ((u256(1) << (256 - bytes * 8)) - 1);
				m_context << Instruction::NOT << Instruction::AND;
			}
		}
		break;
	}
	case Type::Category::Enum:
		solAssert(_targetType == _typeOnStack || targetTypeCategory == Type::Category::Integer, "");
		if (enumOverflowCheckPending)
		{
			EnumType const& enumType = dynamic_cast<decltype(enumType)>(_typeOnStack);
			solAssert(enumType.numberOfMembers() > 0, "empty enum should have caused a parser error.");
			m_context << u256(enumType.numberOfMembers() - 1) << Instruction::DUP2 << Instruction::GT;
			if (_asPartOfArgumentDecoding)
				// TODO: error message?
				m_context.appendConditionalRevert();
			else
				m_context.appendConditionalInvalid();
			enumOverflowCheckPending = false;
		}
		break;
	case Type::Category::FixedPoint:
	case Type::Category::Address:
	case Type::Category::Integer:
	case Type::Category::Contract:
	case Type::Category::RationalNumber:
		if (targetTypeCategory == Type::Category::FixedBytes)
		{
			solAssert(
				stackTypeCategory == Type::Category::Address ||
				stackTypeCategory == Type::Category::Integer ||
				stackTypeCategory == Type::Category::RationalNumber,
				"Invalid conversion to FixedBytesType requested."
			);
			// conversion from bytes to string. no need to clean the high bit
			// only to shift left because of opposite alignment
			FixedBytesType const& targetBytesType = dynamic_cast<FixedBytesType const&>(_targetType);
			if (auto typeOnStack = dynamic_cast<IntegerType const*>(&_typeOnStack))
			{
				if (targetBytesType.numBytes() * 8 > typeOnStack->numBits())
					cleanHigherOrderBits(*typeOnStack);
			}
			else if (stackTypeCategory == Type::Category::Address)
				solAssert(targetBytesType.numBytes() * 8 == 160, "");
			leftShiftNumberOnStack(256 - targetBytesType.numBytes() * 8);
		}
		else if (targetTypeCategory == Type::Category::Enum)
		{
			solAssert(stackTypeCategory != Type::Category::Address, "Invalid conversion to EnumType requested.");
			solAssert(_typeOnStack.mobileType(), "");
			// just clean
			convertType(_typeOnStack, *_typeOnStack.mobileType(), true);
			EnumType const& enumType = dynamic_cast<decltype(enumType)>(_targetType);
			solAssert(enumType.numberOfMembers() > 0, "empty enum should have caused a parser error.");
			m_context << u256(enumType.numberOfMembers() - 1) << Instruction::DUP2 << Instruction::GT;
			m_context.appendConditionalInvalid();
			enumOverflowCheckPending = false;
		}
		else if (targetTypeCategory == Type::Category::FixedPoint)
		{
			solAssert(
				stackTypeCategory == Type::Category::Integer ||
				stackTypeCategory == Type::Category::RationalNumber ||
				stackTypeCategory == Type::Category::FixedPoint,
				"Invalid conversion to FixedMxNType requested."
			);

			FixedPointType const& targetFixedPointType = dynamic_cast<FixedPointType const&>(_targetType);
			if (stackTypeCategory == Type::Category::Integer)
			{
				IntegerType const& typeOnStack = dynamic_cast<IntegerType const&>(_typeOnStack);
				cleanHigherOrderBits(typeOnStack);
				convertFixedPointType(0, targetFixedPointType.fractionalDigits(), false); // Signed doesn't matter, only multiplying
				if (_cleanupNeeded)
					cleanHigherOrderBits(targetFixedPointType);
			}
			else if (stackTypeCategory == Type::Category::RationalNumber)
			{
				auto typeOnStack = dynamic_cast<RationalNumberType const*>(&_typeOnStack);
				solAssert(typeOnStack, "");
				convertType(*typeOnStack->fixedPointType(), targetFixedPointType);
			}
			else
			{
				solAssert(stackTypeCategory == Type::Category::FixedPoint, "");
				auto typeOnStack = dynamic_cast<FixedPointType const*>(&_typeOnStack);
				solAssert(typeOnStack, "");
				cleanHigherOrderBits(*typeOnStack);
				convertFixedPointType(typeOnStack->fractionalDigits(), targetFixedPointType.fractionalDigits(), typeOnStack->isSigned());
				if (_cleanupNeeded)
					cleanHigherOrderBits(targetFixedPointType);
			}
		}
		else
		{
			solAssert(
				targetTypeCategory == Type::Category::Integer ||
				targetTypeCategory == Type::Category::Contract ||
				targetTypeCategory == Type::Category::Address,
				""
			);
			IntegerType addressType(160);
			IntegerType const& targetType = targetTypeCategory == Type::Category::Integer
				? dynamic_cast<IntegerType const&>(_targetType) : addressType;
			if (stackTypeCategory == Type::Category::RationalNumber)
			{
				RationalNumberType const& constType = dynamic_cast<RationalNumberType const&>(_typeOnStack);
				// We know that the stack is clean, we only have to clean for a narrowing conversion
				// where cleanup is forced.
				solAssert(!constType.isFractional(), "Cannot convert from non-integral rational type to integer.");
				if (targetType.numBits() < constType.integerType()->numBits() && _cleanupNeeded)
					cleanHigherOrderBits(targetType);
			}
			else if (stackTypeCategory == Type::Category::FixedPoint)
			{
				FixedPointType const& typeOnStack = dynamic_cast<FixedPointType const&>(_typeOnStack);
				cleanHigherOrderBits(typeOnStack);
				convertFixedPointType(typeOnStack.fractionalDigits(), 0, typeOnStack.isSigned());
			}
			else
			{
				IntegerType const& typeOnStack = stackTypeCategory == Type::Category::Integer
					? dynamic_cast<IntegerType const&>(_typeOnStack) : addressType;
				// Widening: clean up according to source type width
				// Non-widening and force: clean up according to target type bits
				if (targetType.numBits() > typeOnStack.numBits())
					cleanHigherOrderBits(typeOnStack);
				else if (_cleanupNeeded)
					cleanHigherOrderBits(targetType);
				if (chopSignBitsPending)
				{
					if (targetType.numBits() < 256)
						m_context
							<< ((u256(1) << targetType.numBits()) - 1)
							<< Instruction::AND;
					chopSignBitsPending = false;
				}
			}
		}
		break;
	case Type::Category::StringLiteral:
	{
		auto const& literalType = dynamic_cast<StringLiteralType const&>(_typeOnStack);
		string const& value = literalType.value();
		bytesConstRef data(value);
		if (targetTypeCategory == Type::Category::FixedBytes)
		{
			unsigned const numBytes = dynamic_cast<FixedBytesType const&>(_targetType).numBytes();
			solAssert(data.size() <= 32, "");
			m_context << (h256::Arith(h256(data, h256::AlignLeft)) & (~(u256(-1) >> (8 * numBytes))));
		}
		else if (targetTypeCategory == Type::Category::Array)
		{
			auto const& arrayType = dynamic_cast<ArrayType const&>(_targetType);
			solAssert(arrayType.isByteArray(), "");
			unsigned storageSize = 32 + ((data.size() + 31) / 32) * 32;
			allocateMemory(storageSize);
			// stack: mempos
			m_context << Instruction::DUP1 << u256(data.size());
			storeInMemoryDynamic(*TypeProvider::uint256());
			// stack: mempos datapos
			storeStringData(data);
		}
		else
			solAssert(
				false,
				"Invalid conversion from string literal to " + _targetType.toString(false) + " requested."
			);
		break;
	}
	case Type::Category::Array:
	{
		solAssert(targetTypeCategory == stackTypeCategory, "");
		ArrayType const& typeOnStack = dynamic_cast<ArrayType const&>(_typeOnStack);
		ArrayType const& targetType = dynamic_cast<ArrayType const&>(_targetType);
		switch (targetType.location())
		{
		case DataLocation::Storage:
			// Other cases are done explicitly in LValue::storeValue, and only possible by assignment.
			solAssert(
				(targetType.isPointer() || (typeOnStack.isByteArray() && targetType.isByteArray())) &&
				typeOnStack.location() == DataLocation::Storage,
				"Invalid conversion to storage type."
			);
			break;
		case DataLocation::Memory:
		{
			// Copy the array to a free position in memory, unless it is already in memory.
			if (typeOnStack.location() != DataLocation::Memory)
			{
				// stack: <source ref> (variably sized)
				unsigned stackSize = typeOnStack.sizeOnStack();
				ArrayUtils(m_context).retrieveLength(typeOnStack);

				// allocate memory
				// stack: <source ref> (variably sized) <length>
				m_context << Instruction::DUP1;
				ArrayUtils(m_context).convertLengthToSize(targetType, true);
				// stack: <source ref> (variably sized) <length> <size>
				if (targetType.isDynamicallySized())
					m_context << u256(0x20) << Instruction::ADD;
				allocateMemory();
				// stack: <source ref> (variably sized) <length> <mem start>
				m_context << Instruction::DUP1;
				moveIntoStack(2 + stackSize);
				if (targetType.isDynamicallySized())
				{
					m_context << Instruction::DUP2;
					storeInMemoryDynamic(*TypeProvider::uint256());
				}
				// stack: <mem start> <source ref> (variably sized) <length> <mem data pos>
				if (targetType.baseType()->isValueType())
				{
					copyToStackTop(2 + stackSize, stackSize);
					ArrayUtils(m_context).copyArrayToMemory(typeOnStack);
				}
				else
				{
					m_context << u256(0) << Instruction::SWAP1;
					// stack: <mem start> <source ref> (variably sized) <length> <counter> <mem data pos>
					auto repeat = m_context.newTag();
					m_context << repeat;
					m_context << Instruction::DUP3 << Instruction::DUP3;
					m_context << Instruction::LT << Instruction::ISZERO;
					auto loopEnd = m_context.appendConditionalJump();
					copyToStackTop(3 + stackSize, stackSize);
					copyToStackTop(2 + stackSize, 1);
					ArrayUtils(m_context).accessIndex(typeOnStack, false);
					if (typeOnStack.location() == DataLocation::Storage)
						StorageItem(m_context, *typeOnStack.baseType()).retrieveValue(SourceLocation(), true);
					convertType(*typeOnStack.baseType(), *targetType.baseType(), _cleanupNeeded);
					storeInMemoryDynamic(*targetType.baseType(), true);
					m_context << Instruction::SWAP1 << u256(1) << Instruction::ADD;
					m_context << Instruction::SWAP1;
					m_context.appendJumpTo(repeat);
					m_context << loopEnd;
					m_context << Instruction::POP;
				}
				// stack: <mem start> <source ref> (variably sized) <length> <mem data pos updated>
				popStackSlots(2 + stackSize);
				// Stack: <mem start>
			}
			break;
		}
		case DataLocation::CallData:
			solAssert(
				targetType.isByteArray() &&
				typeOnStack.isByteArray() &&
				typeOnStack.location() == DataLocation::CallData,
				"Invalid conversion to calldata type."
			);
			break;
		}
		break;
	}
	case Type::Category::Struct:
	{
		solAssert(targetTypeCategory == stackTypeCategory, "");
		auto& targetType = dynamic_cast<StructType const&>(_targetType);
		auto& typeOnStack = dynamic_cast<StructType const&>(_typeOnStack);
		solAssert(
			targetType.location() != DataLocation::CallData
		, "");
		switch (targetType.location())
		{
		case DataLocation::Storage:
			// Other cases are done explicitly in LValue::storeValue, and only possible by assignment.
			solAssert(
				targetType.isPointer() &&
				typeOnStack.location() == DataLocation::Storage,
				"Invalid conversion to storage type."
			);
			break;
		case DataLocation::Memory:
			// Copy the array to a free position in memory, unless it is already in memory.
			switch (typeOnStack.location())
			{
			case DataLocation::Storage:
			{
				auto conversionImpl =
					[typeOnStack = &typeOnStack, targetType = &targetType](CompilerContext& _context)
				{
					CompilerUtils utils(_context);
					// stack: <source ref>
					utils.allocateMemory(typeOnStack->memoryDataSize());
					_context << Instruction::SWAP1 << Instruction::DUP2;
					// stack: <memory ptr> <source ref> <memory ptr>
					for (auto const& member: typeOnStack->members(nullptr))
					{
						if (!member.type->canLiveOutsideStorage())
							continue;
						pair<u256, unsigned> const& offsets = typeOnStack->storageOffsetsOfMember(member.name);
						_context << offsets.first << Instruction::DUP3 << Instruction::ADD;
						_context << u256(offsets.second);
						StorageItem(_context, *member.type).retrieveValue(SourceLocation(), true);
						TypePointer targetMemberType = targetType->memberType(member.name);
						solAssert(!!targetMemberType, "Member not found in target type.");
						utils.convertType(*member.type, *targetMemberType, true);
						utils.storeInMemoryDynamic(*targetMemberType, true);
					}
					_context << Instruction::POP << Instruction::POP;
				};
				if (typeOnStack.recursive())
					m_context.callLowLevelFunction(
						"$convertRecursiveArrayStorageToMemory_" + typeOnStack.identifier() + "_to_" + targetType.identifier(),
						1,
						1,
						conversionImpl
					);
				else
					conversionImpl(m_context);
				break;
			}
			case DataLocation::CallData:
			{
				solUnimplementedAssert(!typeOnStack.isDynamicallyEncoded(), "");
				m_context << Instruction::DUP1;
				m_context << Instruction::CALLDATASIZE;
				m_context << Instruction::SUB;
				abiDecode({&targetType}, false);
				break;
			}
			case DataLocation::Memory:
				// nothing to do
				break;
			}
			break;
		case DataLocation::CallData:
			solAssert(false, "Invalid type conversion target location CallData.");
			break;
		}
		break;
	}
	case Type::Category::Tuple:
	{
		TupleType const& sourceTuple = dynamic_cast<TupleType const&>(_typeOnStack);
		TupleType const& targetTuple = dynamic_cast<TupleType const&>(_targetType);
		solAssert(targetTuple.components().size() == sourceTuple.components().size(), "");
		unsigned depth = sourceTuple.sizeOnStack();
		for (size_t i = 0; i < sourceTuple.components().size(); ++i)
		{
			TypePointer sourceType = sourceTuple.components()[i];
			TypePointer targetType = targetTuple.components()[i];
			if (!sourceType)
			{
				solAssert(!targetType, "");
				continue;
			}
			unsigned sourceSize = sourceType->sizeOnStack();
			unsigned targetSize = targetType ? targetType->sizeOnStack() : 0;
			if (!targetType || *sourceType != *targetType || _cleanupNeeded)
			{
				if (targetType)
				{
					if (sourceSize > 0)
						copyToStackTop(depth, sourceSize);
					convertType(*sourceType, *targetType, _cleanupNeeded);
				}
				if (sourceSize > 0 || targetSize > 0)
				{
					// Move it back into its place.
					for (unsigned j = 0; j < min(sourceSize, targetSize); ++j)
						m_context <<
							swapInstruction(depth + targetSize - sourceSize) <<
							Instruction::POP;
					// Value shrank
					for (unsigned j = targetSize; j < sourceSize; ++j)
					{
						moveToStackTop(depth - 1, 1);
						m_context << Instruction::POP;
					}
					// Value grew
					if (targetSize > sourceSize)
						moveIntoStack(depth + targetSize - sourceSize - 1, targetSize - sourceSize);
				}
			}
			depth -= sourceSize;
		}
		break;
	}
	case Type::Category::Bool:
		solAssert(_targetType == _typeOnStack, "Invalid conversion for bool.");
		if (_cleanupNeeded)
			m_context << Instruction::ISZERO << Instruction::ISZERO;
		break;
	default:
		if (stackTypeCategory == Type::Category::Function && targetTypeCategory == Type::Category::Address)
		{
			FunctionType const& typeOnStack = dynamic_cast<FunctionType const&>(_typeOnStack);
			solAssert(typeOnStack.kind() == FunctionType::Kind::External, "Only external function type can be converted.");

			// stack: <address> <function_id>
			m_context << Instruction::POP;
		}
		else
		{
			if (stackTypeCategory == Type::Category::Function && targetTypeCategory == Type::Category::Function)
			{
				FunctionType const& typeOnStack = dynamic_cast<FunctionType const&>(_typeOnStack);
				FunctionType const& targetType = dynamic_cast<FunctionType const&>(_targetType);
				solAssert(
					typeOnStack.isImplicitlyConvertibleTo(targetType) &&
					typeOnStack.sizeOnStack() == targetType.sizeOnStack() &&
					(typeOnStack.kind() == FunctionType::Kind::Internal || typeOnStack.kind() == FunctionType::Kind::External) &&
					typeOnStack.kind() == targetType.kind(),
					"Invalid function type conversion requested."
				);
			}
			else
				// All other types should not be convertible to non-equal types.
				solAssert(_typeOnStack == _targetType, "Invalid type conversion requested.");

			if (_cleanupNeeded && _targetType.canBeStored() && _targetType.storageBytes() < 32)
				m_context
					<< ((u256(1) << (8 * _targetType.storageBytes())) - 1)
					<< Instruction::AND;
		}
		break;
	}

	solAssert(!enumOverflowCheckPending, "enum overflow checking missing.");
	solAssert(!chopSignBitsPending, "forgot to chop the sign bits.");
}

void CompilerUtils::pushZeroValue(Type const& _type)
{
	if (auto const* funType = dynamic_cast<FunctionType const*>(&_type))
	{
		if (funType->kind() == FunctionType::Kind::Internal)
		{
			m_context << m_context.lowLevelFunctionTag("$invalidFunction", 0, 0, [](CompilerContext& _context) {
				_context.appendInvalid();
			});
			if (CompilerContext* runCon = m_context.runtimeContext())
			{
				leftShiftNumberOnStack(32);
				m_context << runCon->lowLevelFunctionTag("$invalidFunction", 0, 0, [](CompilerContext& _context) {
					_context.appendInvalid();
				}).toSubAssemblyTag(m_context.runtimeSub());
				m_context << Instruction::OR;
			}
			return;
		}
	}
	auto const* referenceType = dynamic_cast<ReferenceType const*>(&_type);
	if (!referenceType || referenceType->location() == DataLocation::Storage)
	{
		for (size_t i = 0; i < _type.sizeOnStack(); ++i)
			m_context << u256(0);
		return;
	}
	solAssert(referenceType->location() == DataLocation::Memory, "");
	if (auto arrayType = dynamic_cast<ArrayType const*>(&_type))
		if (arrayType->isDynamicallySized())
		{
			// Push a memory location that is (hopefully) always zero.
			pushZeroPointer();
			return;
		}

	TypePointer type = &_type;
	m_context.callLowLevelFunction(
		"$pushZeroValue_" + referenceType->identifier(),
		0,
		1,
		[type](CompilerContext& _context) {
			CompilerUtils utils(_context);

			utils.allocateMemory(max<u256>(32u, type->memoryDataSize()));
			_context << Instruction::DUP1;

			if (auto structType = dynamic_cast<StructType const*>(type))
				for (auto const& member: structType->members(nullptr))
				{
					utils.pushZeroValue(*member.type);
					utils.storeInMemoryDynamic(*member.type);
				}
			else if (auto arrayType = dynamic_cast<ArrayType const*>(type))
			{
				solAssert(!arrayType->isDynamicallySized(), "");
				if (arrayType->length() > 0)
				{
					_context << arrayType->length() << Instruction::SWAP1;
					// stack: items_to_do memory_pos
					utils.zeroInitialiseMemoryArray(*arrayType);
					// stack: updated_memory_pos
				}
			}
			else
				solAssert(false, "Requested initialisation for unknown type: " + type->toString());

			// remove the updated memory pointer
			_context << Instruction::POP;
		}
	);
}

void CompilerUtils::pushZeroPointer()
{
	m_context << u256(zeroPointer);
}

void CompilerUtils::moveToStackVariable(VariableDeclaration const& _variable)
{
	unsigned const stackPosition = m_context.baseToCurrentStackOffset(m_context.baseStackOffsetOfVariable(_variable));
	unsigned const size = _variable.annotation().type->sizeOnStack();
	solAssert(stackPosition >= size, "Variable size and position mismatch.");
	// move variable starting from its top end in the stack
	if (stackPosition - size + 1 > 16)
		BOOST_THROW_EXCEPTION(
			CompilerError() <<
			errinfo_sourceLocation(_variable.location()) <<
			errinfo_comment("Stack too deep, try removing local variables.")
		);
	for (unsigned i = 0; i < size; ++i)
		m_context << swapInstruction(stackPosition - size + 1) << Instruction::POP;
}

void CompilerUtils::copyToStackTop(unsigned _stackDepth, unsigned _itemSize)
{
	solAssert(_stackDepth <= 16, "Stack too deep, try removing local variables.");
	for (unsigned i = 0; i < _itemSize; ++i)
		m_context << dupInstruction(_stackDepth);
}

void CompilerUtils::moveToStackTop(unsigned _stackDepth, unsigned _itemSize)
{
	moveIntoStack(_itemSize, _stackDepth);
}

void CompilerUtils::moveIntoStack(unsigned _stackDepth, unsigned _itemSize)
{
	if (_stackDepth <= _itemSize)
		for (unsigned i = 0; i < _stackDepth; ++i)
			rotateStackDown(_stackDepth + _itemSize);
	else
		for (unsigned i = 0; i < _itemSize; ++i)
			rotateStackUp(_stackDepth + _itemSize);
}

void CompilerUtils::rotateStackUp(unsigned _items)
{
	solAssert(_items - 1 <= 16, "Stack too deep, try removing local variables.");
	for (unsigned i = 1; i < _items; ++i)
		m_context << swapInstruction(_items - i);
}

void CompilerUtils::rotateStackDown(unsigned _items)
{
	solAssert(_items - 1 <= 16, "Stack too deep, try removing local variables.");
	for (unsigned i = 1; i < _items; ++i)
		m_context << swapInstruction(i);
}

void CompilerUtils::popStackElement(Type const& _type)
{
	popStackSlots(_type.sizeOnStack());
}

void CompilerUtils::popStackSlots(size_t _amount)
{
	for (size_t i = 0; i < _amount; ++i)
		m_context << Instruction::POP;
}

void CompilerUtils::popAndJump(unsigned _toHeight, eth::AssemblyItem const& _jumpTo)
{
	solAssert(m_context.stackHeight() >= _toHeight, "");
	unsigned amount = m_context.stackHeight() - _toHeight;
	popStackSlots(amount);
	m_context.appendJumpTo(_jumpTo);
	m_context.adjustStackOffset(amount);
}

unsigned CompilerUtils::sizeOnStack(vector<Type const*> const& _variableTypes)
{
	unsigned size = 0;
	for (Type const* const& type: _variableTypes)
		size += type->sizeOnStack();
	return size;
}

void CompilerUtils::computeHashStatic()
{
	storeInMemory(0);
	m_context << u256(32) << u256(0) << Instruction::KECCAK256;
}

void CompilerUtils::copyContractCodeToMemory(ContractDefinition const& contract, bool _creation)
{
	string which = _creation ? "Creation" : "Runtime";
	m_context.callLowLevelFunction(
		"$copyContract" + which + "CodeToMemory_" + contract.type()->identifier(),
		1,
		1,
		[&contract, _creation](CompilerContext& _context)
		{
			// copy the contract's code into memory
			shared_ptr<eth::Assembly> assembly =
				_creation ?
				_context.compiledContract(contract) :
				_context.compiledContractRuntime(contract);
			// pushes size
			auto subroutine = _context.addSubroutine(assembly);
			_context << Instruction::DUP1 << subroutine;
			_context << Instruction::DUP4 << Instruction::CODECOPY;
			_context << Instruction::ADD;
		}
	);
}

void CompilerUtils::storeStringData(bytesConstRef _data)
{
	//@todo provide both alternatives to the optimiser
	// stack: mempos
	if (_data.size() <= 32)
	{
		for (unsigned i = 0; i < _data.size(); i += 32)
		{
			m_context << h256::Arith(h256(_data.cropped(i), h256::AlignLeft));
			storeInMemoryDynamic(*TypeProvider::uint256());
		}
		m_context << Instruction::POP;
	}
	else
	{
		// stack: mempos mempos_data
		m_context.appendData(_data.toBytes());
		m_context << u256(_data.size()) << Instruction::SWAP2;
		m_context << Instruction::CODECOPY;
	}
}

unsigned CompilerUtils::loadFromMemoryHelper(Type const& _type, bool _fromCalldata, bool _padToWords)
{
	solAssert(_type.isValueType(), "");

	unsigned numBytes = _type.calldataEncodedSize(_padToWords);
	bool isExternalFunctionType = false;
	if (auto const* funType = dynamic_cast<FunctionType const*>(&_type))
		if (funType->kind() == FunctionType::Kind::External)
			isExternalFunctionType = true;
	if (numBytes == 0)
	{
		m_context << Instruction::POP << u256(0);
		return numBytes;
	}
	solAssert(numBytes <= 32, "Static memory load of more than 32 bytes requested.");
	m_context << (_fromCalldata ? Instruction::CALLDATALOAD : Instruction::MLOAD);
	bool cleanupNeeded = true;
	if (isExternalFunctionType)
		splitExternalFunctionType(true);
	else if (numBytes != 32)
	{
		bool leftAligned = _type.category() == Type::Category::FixedBytes;
		// add leading or trailing zeros by dividing/multiplying depending on alignment
		int shiftFactor = (32 - numBytes) * 8;
		rightShiftNumberOnStack(shiftFactor);
		if (leftAligned)
		{
			leftShiftNumberOnStack(shiftFactor);
			cleanupNeeded = false;
		}
		else if (IntegerType const* intType = dynamic_cast<IntegerType const*>(&_type))
			if (!intType->isSigned())
				cleanupNeeded = false;
	}
	if (_fromCalldata)
		convertType(_type, _type, cleanupNeeded, false, true);

	return numBytes;
}

void CompilerUtils::cleanHigherOrderBits(IntegerType const& _typeOnStack)
{
	if (_typeOnStack.numBits() == 256)
		return;
	else if (_typeOnStack.isSigned())
		m_context << u256(_typeOnStack.numBits() / 8 - 1) << Instruction::SIGNEXTEND;
	else
		m_context << ((u256(1) << _typeOnStack.numBits()) - 1) << Instruction::AND;
}

void CompilerUtils::leftShiftNumberOnStack(unsigned _bits)
{
	solAssert(_bits < 256, "");
	if (m_context.evmVersion().hasBitwiseShifting())
		m_context << _bits << Instruction::SHL;
	else
		m_context << (u256(1) << _bits) << Instruction::MUL;
}

void CompilerUtils::rightShiftNumberOnStack(unsigned _bits)
{
	solAssert(_bits < 256, "");
	// NOTE: If we add signed right shift, SAR rounds differently than SDIV
	if (m_context.evmVersion().hasBitwiseShifting())
		m_context << _bits << Instruction::SHR;
	else
		m_context << (u256(1) << _bits) << Instruction::SWAP1 << Instruction::DIV;
}

unsigned CompilerUtils::prepareMemoryStore(Type const& _type, bool _padToWords)
{
	solAssert(
		_type.sizeOnStack() == 1,
		"Memory store of types with stack size != 1 not allowed (Type: " + _type.toString(true) + ")."
	);

	solAssert(!_type.isDynamicallyEncoded(), "");

	unsigned numBytes = _type.calldataEncodedSize(_padToWords);

	solAssert(
		numBytes > 0,
		"Memory store of 0 bytes requested (Type: " + _type.toString(true) + ")."
	);

	solAssert(
		numBytes <= 32,
		"Memory store of more than 32 bytes requested (Type: " + _type.toString(true) + ")."
	);

	bool leftAligned = _type.category() == Type::Category::FixedBytes;

	convertType(_type, _type, true);
	if (numBytes != 32 && !leftAligned && !_padToWords)
		// shift the value accordingly before storing
		leftShiftNumberOnStack((32 - numBytes) * 8);

	return numBytes;
<<<<<<< HEAD
}

void CompilerUtils::convertFixedPointType(unsigned int _from, unsigned int _to, bool _signed)
{
	if (_from > _to)
		m_context
				<< u256(pow(bigint(10), _from - _to))
				<< Instruction::SWAP1
				<< (_signed ? Instruction::SDIV : Instruction::DIV);
	else if (_from < _to)
		m_context
				<< u256(pow(bigint(10), _to - _from))
				<< Instruction::MUL;
}

}
=======
>>>>>>> 7709ece9
}<|MERGE_RESOLUTION|>--- conflicted
+++ resolved
@@ -471,12 +471,7 @@
 				type = _givenTypes[i]; // delay conversion
 			} else {
 				convertType(*_givenTypes[i], *targetType, true);
-<<<<<<< HEAD
-			}
-			if (auto arrayType = dynamic_cast<ArrayType const*>(type.get())) {
-=======
 			if (auto arrayType = dynamic_cast<ArrayType const*>(type))
->>>>>>> 7709ece9
 				ArrayUtils(m_context).copyArrayToMemory(*arrayType, _padToWordBoundaries);
 			}
 			else {
@@ -506,12 +501,8 @@
 			{
 				auto const& strType = dynamic_cast<StringLiteralType const&>(*_givenTypes[i]);
 				m_context << u256(strType.value().size());
-<<<<<<< HEAD
 				/* TODO:: ENI*/
-				storeInMemoryDynamic(IntegerType(256), true);
-=======
 				storeInMemoryDynamic(*TypeProvider::uint256(), true);
->>>>>>> 7709ece9
 				// stack: ... <end_of_mem'>
 				storeInMemoryDynamic(strType, _padToWordBoundaries);
 			}
@@ -1495,7 +1486,6 @@
 		leftShiftNumberOnStack((32 - numBytes) * 8);
 
 	return numBytes;
-<<<<<<< HEAD
 }
 
 void CompilerUtils::convertFixedPointType(unsigned int _from, unsigned int _to, bool _signed)
@@ -1512,6 +1502,4 @@
 }
 
 }
-=======
->>>>>>> 7709ece9
 }