/*
	This file is part of solidity.

	solidity is free software: you can redistribute it and/or modify
	it under the terms of the GNU General Public License as published by
	the Free Software Foundation, either version 3 of the License, or
	(at your option) any later version.

	solidity is distributed in the hope that it will be useful,
	but WITHOUT ANY WARRANTY; without even the implied warranty of
	MERCHANTABILITY or FITNESS FOR A PARTICULAR PURPOSE.  See the
	GNU General Public License for more details.

	You should have received a copy of the GNU General Public License
	along with solidity.  If not, see <http://www.gnu.org/licenses/>.
*/
/**
 * @author Christian <c@ethdev.com>
 * @date 2014
 * Routines used by both the compiler and the expression compiler.
 */

#include <libsolidity/codegen/CompilerUtils.h>

#include <libsolidity/ast/AST.h>
#include <libsolidity/codegen/ArrayUtils.h>
#include <libsolidity/codegen/LValue.h>
#include <libsolidity/codegen/ABIFunctions.h>

#include <libevmasm/Instruction.h>

#include <libdevcore/Whiskers.h>

using namespace std;

namespace dev
{
namespace solidity
{

const unsigned CompilerUtils::dataStartOffset = 4;
const size_t CompilerUtils::freeMemoryPointer = 64;
const size_t CompilerUtils::zeroPointer = CompilerUtils::freeMemoryPointer + 32;
const size_t CompilerUtils::generalPurposeMemoryStart = CompilerUtils::zeroPointer + 32;
const unsigned CompilerUtils::identityContractAddress = 4;

static_assert(CompilerUtils::freeMemoryPointer >= 64, "Free memory pointer must not overlap with scratch area.");
static_assert(CompilerUtils::zeroPointer >= CompilerUtils::freeMemoryPointer + 32, "Zero pointer must not overlap with free memory pointer.");
static_assert(CompilerUtils::generalPurposeMemoryStart >= CompilerUtils::zeroPointer + 32, "General purpose memory must not overlap with zero area.");

void CompilerUtils::initialiseFreeMemoryPointer()
{
	m_context << u256(generalPurposeMemoryStart);
	storeFreeMemoryPointer();
}

void CompilerUtils::fetchFreeMemoryPointer()
{
	m_context << u256(freeMemoryPointer) << Instruction::MLOAD;
}

void CompilerUtils::storeFreeMemoryPointer()
{
	m_context << u256(freeMemoryPointer) << Instruction::MSTORE;
}

void CompilerUtils::allocateMemory()
{
	fetchFreeMemoryPointer();
	m_context << Instruction::SWAP1 << Instruction::DUP2 << Instruction::ADD;
	storeFreeMemoryPointer();
}

void CompilerUtils::toSizeAfterFreeMemoryPointer()
{
	fetchFreeMemoryPointer();
	m_context << Instruction::DUP1 << Instruction::SWAP2 << Instruction::SUB;
	m_context << Instruction::SWAP1;
}

void CompilerUtils::revertWithStringData(Type const& _argumentType)
{
	solAssert(_argumentType.isImplicitlyConvertibleTo(*Type::fromElementaryTypeName("string memory")), "");
	fetchFreeMemoryPointer();
	m_context << (u256(FixedHash<4>::Arith(FixedHash<4>(dev::keccak256("Error(string)")))) << (256 - 32));
	m_context << Instruction::DUP2 << Instruction::MSTORE;
	m_context << u256(4) << Instruction::ADD;
	// Stack: <string data> <mem pos of encoding start>
	abiEncode({_argumentType.shared_from_this()}, {make_shared<ArrayType>(DataLocation::Memory, true)});
	toSizeAfterFreeMemoryPointer();
	m_context << Instruction::REVERT;
}

unsigned CompilerUtils::loadFromMemory(
	unsigned _offset,
	Type const& _type,
	bool _fromCalldata,
	bool _padToWordBoundaries
)
{
	solAssert(_type.category() != Type::Category::Array, "Unable to statically load dynamic type.");
	m_context << u256(_offset);
	return loadFromMemoryHelper(_type, _fromCalldata, _padToWordBoundaries);
}

void CompilerUtils::loadFromMemoryDynamic(
	Type const& _type,
	bool _fromCalldata,
	bool _padToWordBoundaries,
	bool _keepUpdatedMemoryOffset
)
{
	if (_keepUpdatedMemoryOffset)
		m_context << Instruction::DUP1;

	if (auto arrayType = dynamic_cast<ArrayType const*>(&_type))
	{
		solAssert(!arrayType->isDynamicallySized(), "");
		solAssert(!_fromCalldata, "");
		solAssert(_padToWordBoundaries, "");
		if (_keepUpdatedMemoryOffset)
			m_context << arrayType->memorySize() << Instruction::ADD;
	}
	else
	{
		unsigned numBytes = loadFromMemoryHelper(_type, _fromCalldata, _padToWordBoundaries);
		if (_keepUpdatedMemoryOffset)
		{
			// update memory counter
			moveToStackTop(_type.sizeOnStack());
			m_context << u256(numBytes) << Instruction::ADD;
		}
	}
}

void CompilerUtils::storeInMemory(unsigned _offset)
{
	unsigned numBytes = prepareMemoryStore(IntegerType(256), true);
	if (numBytes > 0)
		m_context << u256(_offset) << Instruction::MSTORE;
}

void CompilerUtils::storeInMemoryDynamic(Type const& _type, bool _padToWordBoundaries)
{
	// process special types (Reference, StringLiteral, Function)
	if (auto ref = dynamic_cast<ReferenceType const*>(&_type))
	{
		solUnimplementedAssert(
			ref->location() == DataLocation::Memory,
			"Only in-memory reference type can be stored."
		);
		storeInMemoryDynamic(IntegerType(256), _padToWordBoundaries);
	}
	else if (auto str = dynamic_cast<StringLiteralType const*>(&_type))
	{
		m_context << Instruction::DUP1;
		storeStringData(bytesConstRef(str->value()));
		if (_padToWordBoundaries)
			m_context << u256(max<size_t>(32, ((str->value().size() + 31) / 32) * 32));
		else
			m_context << u256(str->value().size());
		m_context << Instruction::ADD;
	}
	else if (
		_type.category() == Type::Category::Function &&
		dynamic_cast<FunctionType const&>(_type).kind() == FunctionType::Kind::External
	)
	{
		combineExternalFunctionType(true);
		m_context << Instruction::DUP2 << Instruction::MSTORE;
		m_context << u256(_padToWordBoundaries ? 32 : 24) << Instruction::ADD;
	}
	else if (_type.isValueType())
	{
		unsigned numBytes = prepareMemoryStore(_type, _padToWordBoundaries);
		m_context << Instruction::DUP2 << Instruction::MSTORE;
		m_context << u256(numBytes) << Instruction::ADD;
	}
	else // Should never happen
	{
		solAssert(
			false,
			"Memory store of type " + _type.toString(true) + " not allowed."
		);
	}
}

void CompilerUtils::abiDecode(TypePointers const& _typeParameters, bool _fromMemory)
{
	/// Stack: <source_offset> <length>
	if (m_context.experimentalFeatureActive(ExperimentalFeature::ABIEncoderV2))
	{
		// Use the new Yul-based decoding function
		auto stackHeightBefore = m_context.stackHeight();
		abiDecodeV2(_typeParameters, _fromMemory);
		solAssert(m_context.stackHeight() - stackHeightBefore == sizeOnStack(_typeParameters) - 2, "");
		return;
	}

	//@todo this does not yet support nested dynamic arrays
	size_t encodedSize = 0;
	for (auto const& t: _typeParameters)
		encodedSize += t->decodingType()->calldataEncodedSize(true);
	m_context.appendInlineAssembly("{ if lt(len, " + to_string(encodedSize) + ") { revert(0, 0) } }", {"len"});

	m_context << Instruction::DUP2 << Instruction::ADD;
	m_context << Instruction::SWAP1;
	/// Stack: <input_end> <source_offset>

	// Retain the offset pointer as base_offset, the point from which the data offsets are computed.
	m_context << Instruction::DUP1;
	for (TypePointer const& parameterType: _typeParameters)
	{
		// stack: v1 v2 ... v(k-1) input_end base_offset current_offset
		TypePointer type = parameterType->decodingType();
		solUnimplementedAssert(type, "No decoding type found.");
		if (type->category() == Type::Category::Array)
		{
			auto const& arrayType = dynamic_cast<ArrayType const&>(*type);
			solUnimplementedAssert(!arrayType.baseType()->isDynamicallyEncoded(), "Nested arrays not yet implemented.");
			if (_fromMemory)
			{
				solUnimplementedAssert(
					arrayType.baseType()->isValueType(),
					"Nested memory arrays not yet implemented here."
				);
				// @todo If base type is an array or struct, it is still calldata-style encoded, so
				// we would have to convert it like below.
				solAssert(arrayType.location() == DataLocation::Memory, "");
				if (arrayType.isDynamicallySized())
				{
					// compute data pointer
					m_context << Instruction::DUP1 << Instruction::MLOAD;
					// Check that the data pointer is valid and that length times
					// item size is still inside the range.
					Whiskers templ(R"({
						if gt(ptr, 0x100000000) { revert(0, 0) }
						ptr := add(ptr, base_offset)
						let array_data_start := add(ptr, 0x20)
						if gt(array_data_start, input_end) { revert(0, 0) }
						let array_length := mload(ptr)
						if or(
							gt(array_length, 0x100000000),
							gt(add(array_data_start, mul(array_length, <item_size>)), input_end)
						) { revert(0, 0) }
					})");
					templ("item_size", to_string(arrayType.isByteArray() ? 1 : arrayType.baseType()->calldataEncodedSize(true)));
					m_context.appendInlineAssembly(templ.render(), {"input_end", "base_offset", "offset", "ptr"});
					// stack: v1 v2 ... v(k-1) input_end base_offset current_offset v(k)
					moveIntoStack(3);
					m_context << u256(0x20) << Instruction::ADD;
				}
				else
				{
					// Size has already been checked for this one.
					moveIntoStack(2);
					m_context << Instruction::DUP3;
					m_context << u256(arrayType.calldataEncodedSize(true)) << Instruction::ADD;
				}
			}
			else
			{
				// first load from calldata and potentially convert to memory if arrayType is memory
				TypePointer calldataType = arrayType.copyForLocation(DataLocation::CallData, false);
				if (calldataType->isDynamicallySized())
				{
					// put on stack: data_pointer length
					loadFromMemoryDynamic(IntegerType(256), !_fromMemory);
					m_context << Instruction::SWAP1;
					// stack: input_end base_offset next_pointer data_offset
					m_context.appendInlineAssembly("{ if gt(data_offset, 0x100000000) { revert(0, 0) } }", {"data_offset"});
					m_context << Instruction::DUP3 << Instruction::ADD;
					// stack: input_end base_offset next_pointer array_head_ptr
					m_context.appendInlineAssembly(
						"{ if gt(add(array_head_ptr, 0x20), input_end) { revert(0, 0) } }",
						{"input_end", "base_offset", "next_ptr", "array_head_ptr"}
					);
					// retrieve length
					loadFromMemoryDynamic(IntegerType(256), !_fromMemory, true);
					// stack: input_end base_offset next_pointer array_length data_pointer
					m_context << Instruction::SWAP2;
					// stack: input_end base_offset data_pointer array_length next_pointer
					unsigned itemSize = arrayType.isByteArray() ? 1 : arrayType.baseType()->calldataEncodedSize(true);
					m_context.appendInlineAssembly(R"({
						if or(
							gt(array_length, 0x100000000),
							gt(add(data_ptr, mul(array_length, )" + to_string(itemSize) + R"()), input_end)
						) { revert(0, 0) }
					})", {"input_end", "base_offset", "data_ptr", "array_length", "next_ptr"});
				}
				else
				{
					// size has already been checked
					// stack: input_end base_offset data_offset
					m_context << Instruction::DUP1;
					m_context << u256(calldataType->calldataEncodedSize()) << Instruction::ADD;
				}
				if (arrayType.location() == DataLocation::Memory)
				{
					// stack: input_end base_offset calldata_ref [length] next_calldata
					// copy to memory
					// move calldata type up again
					moveIntoStack(calldataType->sizeOnStack());
					convertType(*calldataType, arrayType, false, false, true);
					// fetch next pointer again
					moveToStackTop(arrayType.sizeOnStack());
				}
				// move input_end up
				// stack: input_end base_offset calldata_ref [length] next_calldata
				moveToStackTop(2 + arrayType.sizeOnStack());
				m_context << Instruction::SWAP1;
				// stack: base_offset calldata_ref [length] input_end next_calldata
				moveToStackTop(2 + arrayType.sizeOnStack());
				m_context << Instruction::SWAP1;
				// stack: calldata_ref [length] input_end base_offset next_calldata
			}
		}
		else
		{
			solAssert(!type->isDynamicallyEncoded(), "Unknown dynamically sized type: " + type->toString());
			loadFromMemoryDynamic(*type, !_fromMemory, true);
			// stack: v1 v2 ... v(k-1) input_end base_offset v(k) mem_offset
			moveToStackTop(1, type->sizeOnStack());
			moveIntoStack(3, type->sizeOnStack());
		}
		// stack: v1 v2 ... v(k-1) v(k) input_end base_offset next_offset
	}
	popStackSlots(3);
}

void CompilerUtils::encodeToMemory(
	TypePointers const& _givenTypes,
	TypePointers const& _targetTypes,
	bool _padToWordBoundaries,
	bool _copyDynamicDataInPlace,
	bool _encodeAsLibraryTypes
)
{
	// stack: <v1> <v2> ... <vn> <mem>
	bool const encoderV2 = m_context.experimentalFeatureActive(ExperimentalFeature::ABIEncoderV2);
	TypePointers targetTypes = _targetTypes.empty() ? _givenTypes : _targetTypes;
	solAssert(targetTypes.size() == _givenTypes.size(), "");
	for (TypePointer& t: targetTypes)
	{
		TypePointer tEncoding = t->fullEncodingType(_encodeAsLibraryTypes, encoderV2, !_padToWordBoundaries);
		solUnimplementedAssert(tEncoding, "Encoding type \"" + t->toString() + "\" not yet implemented.");
		t = std::move(tEncoding);
	}

	if (_givenTypes.empty())
		return;
	else if (_padToWordBoundaries && !_copyDynamicDataInPlace && encoderV2)
	{
		// Use the new Yul-based encoding function
		auto stackHeightBefore = m_context.stackHeight();
		abiEncodeV2(_givenTypes, targetTypes, _encodeAsLibraryTypes);
		solAssert(stackHeightBefore - m_context.stackHeight() == sizeOnStack(_givenTypes), "");
		return;
	}

	// Stack during operation:
	// <v1> <v2> ... <vn> <mem_start> <dyn_head_1> ... <dyn_head_r> <end_of_mem>
	// The values dyn_head_n are added during the first loop and they point to the head part
	// of the nth dynamic parameter, which is filled once the dynamic parts are processed.

	// store memory start pointer
	m_context << Instruction::DUP1;

	unsigned argSize = CompilerUtils::sizeOnStack(_givenTypes);
	unsigned stackPos = 0; // advances through the argument values
	unsigned dynPointers = 0; // number of dynamic head pointers on the stack
	for (size_t i = 0; i < _givenTypes.size(); ++i)
	{
		TypePointer targetType = targetTypes[i];
		solAssert(!!targetType, "Externalable type expected.");
		if (targetType->isDynamicallySized() && !_copyDynamicDataInPlace)
		{
			// leave end_of_mem as dyn head pointer
			m_context << Instruction::DUP1 << u256(32) << Instruction::ADD;
			dynPointers++;
			solAssert((argSize + dynPointers) < 16, "Stack too deep, try using fewer variables.");
		}
		else
		{
			copyToStackTop(argSize - stackPos + dynPointers + 2, _givenTypes[i]->sizeOnStack());
			solAssert(!!targetType, "Externalable type expected.");
			TypePointer type = targetType;
			if (_givenTypes[i]->dataStoredIn(DataLocation::Storage) && targetType->isValueType())
			{
				// special case: convert storage reference type to value type - this is only
				// possible for library calls where we just forward the storage reference
				solAssert(_encodeAsLibraryTypes, "");
				solAssert(_givenTypes[i]->sizeOnStack() == 1, "");
			}
			else if (
				_givenTypes[i]->dataStoredIn(DataLocation::Storage) ||
				_givenTypes[i]->dataStoredIn(DataLocation::CallData) ||
				_givenTypes[i]->category() == Type::Category::StringLiteral ||
				_givenTypes[i]->category() == Type::Category::Function
			) {
				type = _givenTypes[i]; // delay conversion
			} else {
				convertType(*_givenTypes[i], *targetType, true);
			}
			if (auto arrayType = dynamic_cast<ArrayType const*>(type.get())) {
				ArrayUtils(m_context).copyArrayToMemory(*arrayType, _padToWordBoundaries);
			}
			else {
				storeInMemoryDynamic(*type, _padToWordBoundaries);
			}
		}
		stackPos += _givenTypes[i]->sizeOnStack();
	}

	// now copy the dynamic part
	// Stack: <v1> <v2> ... <vn> <mem_start> <dyn_head_1> ... <dyn_head_r> <end_of_mem>
	stackPos = 0;
	unsigned thisDynPointer = 0;
	for (size_t i = 0; i < _givenTypes.size(); ++i)
	{
		TypePointer targetType = targetTypes[i];
		solAssert(!!targetType, "Externalable type expected.");
		if (targetType->isDynamicallySized() && !_copyDynamicDataInPlace)
		{
			// copy tail pointer (=mem_end - mem_start) to memory
			m_context << dupInstruction(2 + dynPointers) << Instruction::DUP2;
			m_context << Instruction::SUB;
			m_context << dupInstruction(2 + dynPointers - thisDynPointer);
			m_context << Instruction::MSTORE;
			// stack: ... <end_of_mem>
			if (_givenTypes[i]->category() == Type::Category::StringLiteral)
			{
				auto const& strType = dynamic_cast<StringLiteralType const&>(*_givenTypes[i]);
				m_context << u256(strType.value().size());
				/* TODO:: ENI*/
				storeInMemoryDynamic(IntegerType(256), true);
				// stack: ... <end_of_mem'>
				storeInMemoryDynamic(strType, _padToWordBoundaries);
			}
			else
			{
				solAssert(_givenTypes[i]->category() == Type::Category::Array, "Unknown dynamic type.");
				/// TODO:: ENI
				auto const& arrayType = dynamic_cast<ArrayType const&>(*_givenTypes[i]);
				// now copy the array
				copyToStackTop(argSize - stackPos + dynPointers + 2, arrayType.sizeOnStack());
				// stack: ... <end_of_mem> <value...>
				// copy length to memory
				m_context << dupInstruction(1 + arrayType.sizeOnStack());
				ArrayUtils(m_context).retrieveLength(arrayType, 1);
				// stack: ... <end_of_mem> <value...> <end_of_mem'> <length>
				storeInMemoryDynamic(IntegerType(256), true);
				// stack: ... <end_of_mem> <value...> <end_of_mem''>
				// copy the new memory pointer
				m_context << swapInstruction(arrayType.sizeOnStack() + 1) << Instruction::POP;
				// stack: ... <end_of_mem''> <value...>
				// copy data part
				ArrayUtils(m_context).copyArrayToMemory(arrayType, _padToWordBoundaries);
				// stack: ... <end_of_mem'''>
			}

			thisDynPointer++;
		}
		stackPos += _givenTypes[i]->sizeOnStack();
	}

	// remove unneeded stack elements (and retain memory pointer)
	m_context << swapInstruction(argSize + dynPointers + 1);
	popStackSlots(argSize + dynPointers + 1);
}

void CompilerUtils::abiEncodeV2(
	TypePointers const& _givenTypes,
	TypePointers const& _targetTypes,
	bool _encodeAsLibraryTypes
)
{
	// stack: <$value0> <$value1> ... <$value(n-1)> <$headStart>

	auto ret = m_context.pushNewTag();
	moveIntoStack(sizeOnStack(_givenTypes) + 1);

	string encoderName = m_context.abiFunctions().tupleEncoder(_givenTypes, _targetTypes, _encodeAsLibraryTypes);
	m_context.appendJumpTo(m_context.namedTag(encoderName));
	m_context.adjustStackOffset(-int(sizeOnStack(_givenTypes)) - 1);
	m_context << ret.tag();
}

void CompilerUtils::abiDecodeV2(TypePointers const& _parameterTypes, bool _fromMemory)
{
	// stack: <source_offset> <length> [stack top]
	auto ret = m_context.pushNewTag();
	moveIntoStack(2);
	// stack: <return tag> <source_offset> <length> [stack top]
	m_context << Instruction::DUP2 << Instruction::ADD;
	m_context << Instruction::SWAP1;
	// stack: <return tag> <end> <start>
	string decoderName = m_context.abiFunctions().tupleDecoder(_parameterTypes, _fromMemory);
	m_context.appendJumpTo(m_context.namedTag(decoderName));
	m_context.adjustStackOffset(int(sizeOnStack(_parameterTypes)) - 3);
	m_context << ret.tag();
}

void CompilerUtils::zeroInitialiseMemoryArray(ArrayType const& _type)
{
	if (_type.baseType()->hasSimpleZeroValueInMemory())
	{
		solAssert(_type.baseType()->isValueType(), "");
		Whiskers templ(R"({
			let size := mul(length, <element_size>)
			// cheap way of zero-initializing a memory range
			codecopy(memptr, codesize(), size)
			memptr := add(memptr, size)
		})");
		templ("element_size", to_string(_type.isByteArray() ? 1 : _type.baseType()->memoryHeadSize()));
		m_context.appendInlineAssembly(templ.render(), {"length", "memptr"});
	}
	else
	{
		// TODO: Potential optimization:
		// When we create a new multi-dimensional dynamic array, each element
		// is initialized to an empty array. It actually does not hurt
		// to re-use exactly the same empty array for all elements. Currently,
		// a new one is created each time.
		auto repeat = m_context.newTag();
		m_context << repeat;
		pushZeroValue(*_type.baseType());
		storeInMemoryDynamic(*_type.baseType());
		m_context << Instruction::SWAP1 << u256(1) << Instruction::SWAP1;
		m_context << Instruction::SUB << Instruction::SWAP1;
		m_context << Instruction::DUP2;
		m_context.appendConditionalJumpTo(repeat);
	}
	m_context << Instruction::SWAP1 << Instruction::POP;
}

void CompilerUtils::memoryCopy32()
{
	// Stack here: size target source

	m_context.appendInlineAssembly(R"(
		{
			for { let i := 0 } lt(i, len) { i := add(i, 32) } {
				mstore(add(dst, i), mload(add(src, i)))
			}
		}
	)",
		{ "len", "dst", "src" }
	);
	m_context << Instruction::POP << Instruction::POP << Instruction::POP;
}

void CompilerUtils::memoryCopy()
{
	// Stack here: size target source

	m_context.appendInlineAssembly(R"(
		{
			// copy 32 bytes at once
			for
				{}
				iszero(lt(len, 32))
				{
					dst := add(dst, 32)
					src := add(src, 32)
					len := sub(len, 32)
				}
				{ mstore(dst, mload(src)) }

			// copy the remainder (0 < len < 32)
			let mask := ssub(exp(256, sub(32, len)), 1)
			let srcpart := and(mload(src), not(mask))
			let dstpart := and(mload(dst), mask)
			mstore(dst, or(srcpart, dstpart))
		}
	)",
		{ "len", "dst", "src" }
	);
	m_context << Instruction::POP << Instruction::POP << Instruction::POP;
}

void CompilerUtils::splitExternalFunctionType(bool _leftAligned)
{
	// We have to split the left-aligned <address><function identifier> into two stack slots:
	// address (right aligned), function identifier (right aligned)
	if (_leftAligned)
	{
		m_context << Instruction::DUP1;
		rightShiftNumberOnStack(64 + 32);
		// <input> <address>
		m_context << Instruction::SWAP1;
		rightShiftNumberOnStack(64);
	}
	else
	{
		m_context << Instruction::DUP1;
		rightShiftNumberOnStack(32);
		m_context << ((u256(1) << 160) - 1) << Instruction::AND << Instruction::SWAP1;
	}
	m_context << u256(0xffffffffUL) << Instruction::AND;
}

void CompilerUtils::combineExternalFunctionType(bool _leftAligned)
{
	// <address> <function_id>
	m_context << u256(0xffffffffUL) << Instruction::AND << Instruction::SWAP1;
	if (!_leftAligned)
		m_context << ((u256(1) << 160) - 1) << Instruction::AND;
	leftShiftNumberOnStack(32);
	m_context << Instruction::OR;
	if (_leftAligned)
		leftShiftNumberOnStack(64);
}

void CompilerUtils::pushCombinedFunctionEntryLabel(Declaration const& _function, bool _runtimeOnly)
{
	m_context << m_context.functionEntryLabel(_function).pushTag();
	// If there is a runtime context, we have to merge both labels into the same
	// stack slot in case we store it in storage.
	if (CompilerContext* rtc = m_context.runtimeContext())
	{
		leftShiftNumberOnStack(32);
		if (_runtimeOnly)
			m_context <<
				rtc->functionEntryLabel(_function).toSubAssemblyTag(m_context.runtimeSub()) <<
				Instruction::OR;
	}
}

void CompilerUtils::convertType(
	Type const& _typeOnStack,
	Type const& _targetType,
	bool _cleanupNeeded,
	bool _chopSignBits,
	bool _asPartOfArgumentDecoding
)
{
	// For a type extension, we need to remove all higher-order bits that we might have ignored in
	// previous operations.
	// @todo: store in the AST whether the operand might have "dirty" higher order bits

	if (_typeOnStack == _targetType && !_cleanupNeeded)
		return;
	Type::Category stackTypeCategory = _typeOnStack.category();
	Type::Category targetTypeCategory = _targetType.category();

	bool enumOverflowCheckPending = (targetTypeCategory == Type::Category::Enum || stackTypeCategory == Type::Category::Enum);
	bool chopSignBitsPending = _chopSignBits && targetTypeCategory == Type::Category::Integer;
	if (chopSignBitsPending)
	{
		const IntegerType& targetIntegerType = dynamic_cast<const IntegerType &>(_targetType);
		chopSignBitsPending = targetIntegerType.isSigned();
	}

	switch (stackTypeCategory)
	{
	case Type::Category::FixedBytes:
	{
		FixedBytesType const& typeOnStack = dynamic_cast<FixedBytesType const&>(_typeOnStack);
		if (targetTypeCategory == Type::Category::Integer)
		{
			// conversion from bytes to integer. no need to clean the high bit
			// only to shift right because of opposite alignment
			IntegerType const& targetIntegerType = dynamic_cast<IntegerType const&>(_targetType);
			rightShiftNumberOnStack(256 - typeOnStack.numBytes() * 8);
			if (targetIntegerType.numBits() < typeOnStack.numBytes() * 8)
				convertType(IntegerType(typeOnStack.numBytes() * 8), _targetType, _cleanupNeeded);
		}
		else if (targetTypeCategory == Type::Category::Address)
		{
			solAssert(typeOnStack.numBytes() * 8 == 160, "");
			rightShiftNumberOnStack(256 - 160);
		}
		else
		{
			// clear for conversion to longer bytes
			solAssert(targetTypeCategory == Type::Category::FixedBytes, "Invalid type conversion requested.");
			FixedBytesType const& targetType = dynamic_cast<FixedBytesType const&>(_targetType);
			if (typeOnStack.numBytes() == 0 || targetType.numBytes() == 0)
				m_context << Instruction::POP << u256(0);
			else if (targetType.numBytes() > typeOnStack.numBytes() || _cleanupNeeded)
			{
				unsigned bytes = min(typeOnStack.numBytes(), targetType.numBytes());
				m_context << ((u256(1) << (256 - bytes * 8)) - 1);
				m_context << Instruction::NOT << Instruction::AND;
			}
		}
		break;
	}
	case Type::Category::Enum:
		solAssert(_targetType == _typeOnStack || targetTypeCategory == Type::Category::Integer, "");
		if (enumOverflowCheckPending)
		{
			EnumType const& enumType = dynamic_cast<decltype(enumType)>(_typeOnStack);
			solAssert(enumType.numberOfMembers() > 0, "empty enum should have caused a parser error.");
			m_context << u256(enumType.numberOfMembers() - 1) << Instruction::DUP2 << Instruction::GT;
			if (_asPartOfArgumentDecoding)
				// TODO: error message?
				m_context.appendConditionalRevert();
			else
				m_context.appendConditionalInvalid();
			enumOverflowCheckPending = false;
		}
		break;
	case Type::Category::FixedPoint:
<<<<<<< HEAD
=======
		solUnimplemented("Not yet implemented - FixedPointType.");
	case Type::Category::Address:
>>>>>>> 1d4f565a
	case Type::Category::Integer:
	case Type::Category::Contract:
	case Type::Category::RationalNumber:
		if (targetTypeCategory == Type::Category::FixedBytes)
		{
			solAssert(
				stackTypeCategory == Type::Category::Address ||
				stackTypeCategory == Type::Category::Integer ||
				stackTypeCategory == Type::Category::RationalNumber,
				"Invalid conversion to FixedBytesType requested."
			);
			// conversion from bytes to string. no need to clean the high bit
			// only to shift left because of opposite alignment
			FixedBytesType const& targetBytesType = dynamic_cast<FixedBytesType const&>(_targetType);
			if (auto typeOnStack = dynamic_cast<IntegerType const*>(&_typeOnStack))
			{
				if (targetBytesType.numBytes() * 8 > typeOnStack->numBits())
					cleanHigherOrderBits(*typeOnStack);
			}
			else if (stackTypeCategory == Type::Category::Address)
				solAssert(targetBytesType.numBytes() * 8 == 160, "");
			leftShiftNumberOnStack(256 - targetBytesType.numBytes() * 8);
		}
		else if (targetTypeCategory == Type::Category::Enum)
		{
			solAssert(stackTypeCategory != Type::Category::Address, "Invalid conversion to EnumType requested.");
			solAssert(_typeOnStack.mobileType(), "");
			// just clean
			convertType(_typeOnStack, *_typeOnStack.mobileType(), true);
			EnumType const& enumType = dynamic_cast<decltype(enumType)>(_targetType);
			solAssert(enumType.numberOfMembers() > 0, "empty enum should have caused a parser error.");
			m_context << u256(enumType.numberOfMembers() - 1) << Instruction::DUP2 << Instruction::GT;
			m_context.appendConditionalInvalid();
			enumOverflowCheckPending = false;
		}
		else if (targetTypeCategory == Type::Category::FixedPoint)
		{
			solAssert(
				stackTypeCategory == Type::Category::Integer ||
				stackTypeCategory == Type::Category::RationalNumber ||
				stackTypeCategory == Type::Category::FixedPoint,
				"Invalid conversion to FixedMxNType requested."
			);

			FixedPointType const& targetFixedPointType = dynamic_cast<FixedPointType const&>(_targetType);
			if (stackTypeCategory == Type::Category::Integer)
			{
				IntegerType const& typeOnStack = dynamic_cast<IntegerType const&>(_typeOnStack);
				cleanHigherOrderBits(typeOnStack);
				convertFixedPointType(0, targetFixedPointType.fractionalDigits(), false); // Signed doesn't matter, only multiplying
				if (_cleanupNeeded)
					cleanHigherOrderBits(targetFixedPointType);
			}
			else if (stackTypeCategory == Type::Category::RationalNumber)
			{
				auto typeOnStack = dynamic_cast<RationalNumberType const*>(&_typeOnStack);
				solAssert(typeOnStack, "");
				convertType(*typeOnStack->fixedPointType(), targetFixedPointType);
			}
			else
			{
				solAssert(stackTypeCategory == Type::Category::FixedPoint, "");
				auto typeOnStack = dynamic_cast<FixedPointType const*>(&_typeOnStack);
				solAssert(typeOnStack, "");
				cleanHigherOrderBits(*typeOnStack);
				convertFixedPointType(typeOnStack->fractionalDigits(), targetFixedPointType.fractionalDigits(), typeOnStack->isSigned());
				if (_cleanupNeeded)
					cleanHigherOrderBits(targetFixedPointType);
			}
		}
		else
		{
			solAssert(targetTypeCategory == Type::Category::Integer || targetTypeCategory == Type::Category::Contract || targetTypeCategory == Type::Category::Address, "");
			IntegerType addressType(160);
			IntegerType const& targetType = targetTypeCategory == Type::Category::Integer
				? dynamic_cast<IntegerType const&>(_targetType) : addressType;
			if (stackTypeCategory == Type::Category::RationalNumber)
			{
				RationalNumberType const& constType = dynamic_cast<RationalNumberType const&>(_typeOnStack);
				// We know that the stack is clean, we only have to clean for a narrowing conversion
				// where cleanup is forced.
				solAssert(!constType.isFractional(), "Cannot convert from non-integral rational type to integer.");
				if (targetType.numBits() < constType.integerType()->numBits() && _cleanupNeeded)
					cleanHigherOrderBits(targetType);
			}
			else if (stackTypeCategory == Type::Category::FixedPoint)
			{
				FixedPointType const& typeOnStack = dynamic_cast<FixedPointType const&>(_typeOnStack);
				cleanHigherOrderBits(typeOnStack);
				convertFixedPointType(typeOnStack.fractionalDigits(), 0, typeOnStack.isSigned());
			}
			else
			{
				IntegerType const& typeOnStack = stackTypeCategory == Type::Category::Integer
					? dynamic_cast<IntegerType const&>(_typeOnStack) : addressType;
				// Widening: clean up according to source type width
				// Non-widening and force: clean up according to target type bits
				if (targetType.numBits() > typeOnStack.numBits())
					cleanHigherOrderBits(typeOnStack);
				else if (_cleanupNeeded)
					cleanHigherOrderBits(targetType);
				if (chopSignBitsPending)
				{
					if (typeOnStack.numBits() < 256)
						m_context
							<< ((u256(1) << typeOnStack.numBits()) - 1)
							<< Instruction::AND;
					chopSignBitsPending = false;
				}
			}
		}
		break;
	case Type::Category::StringLiteral:
	{
		auto const& literalType = dynamic_cast<StringLiteralType const&>(_typeOnStack);
		string const& value = literalType.value();
		bytesConstRef data(value);
		if (targetTypeCategory == Type::Category::FixedBytes)
		{
			unsigned const numBytes = dynamic_cast<FixedBytesType const&>(_targetType).numBytes();
			solAssert(data.size() <= 32, "");
			m_context << (h256::Arith(h256(data, h256::AlignLeft)) & (~(u256(-1) >> (8 * numBytes))));
		}
		else if (targetTypeCategory == Type::Category::Array)
		{
			auto const& arrayType = dynamic_cast<ArrayType const&>(_targetType);
			solAssert(arrayType.isByteArray(), "");
			u256 storageSize(32 + ((data.size() + 31) / 32) * 32);
			m_context << storageSize;
			allocateMemory();
			// stack: mempos
			m_context << Instruction::DUP1 << u256(data.size());
			storeInMemoryDynamic(IntegerType(256));
			// stack: mempos datapos
			storeStringData(data);
		}
		else
			solAssert(
				false,
				"Invalid conversion from string literal to " + _targetType.toString(false) + " requested."
			);
		break;
	}
	case Type::Category::Array:
	{
		solAssert(targetTypeCategory == stackTypeCategory, "");
		ArrayType const& typeOnStack = dynamic_cast<ArrayType const&>(_typeOnStack);
		ArrayType const& targetType = dynamic_cast<ArrayType const&>(_targetType);
		switch (targetType.location())
		{
		case DataLocation::Storage:
			// Other cases are done explicitly in LValue::storeValue, and only possible by assignment.
			solAssert(
				(targetType.isPointer() || (typeOnStack.isByteArray() && targetType.isByteArray())) &&
				typeOnStack.location() == DataLocation::Storage,
				"Invalid conversion to storage type."
			);
			break;
		case DataLocation::Memory:
		{
			// Copy the array to a free position in memory, unless it is already in memory.
			if (typeOnStack.location() != DataLocation::Memory)
			{
				// stack: <source ref> (variably sized)
				unsigned stackSize = typeOnStack.sizeOnStack();
				ArrayUtils(m_context).retrieveLength(typeOnStack);

				// allocate memory
				// stack: <source ref> (variably sized) <length>
				m_context << Instruction::DUP1;
				ArrayUtils(m_context).convertLengthToSize(targetType, true);
				// stack: <source ref> (variably sized) <length> <size>
				if (targetType.isDynamicallySized())
					m_context << u256(0x20) << Instruction::ADD;
				allocateMemory();
				// stack: <source ref> (variably sized) <length> <mem start>
				m_context << Instruction::DUP1;
				moveIntoStack(2 + stackSize);
				if (targetType.isDynamicallySized())
				{
					m_context << Instruction::DUP2;
					storeInMemoryDynamic(IntegerType(256));
				}
				// stack: <mem start> <source ref> (variably sized) <length> <mem data pos>
				if (targetType.baseType()->isValueType())
				{
					solAssert(typeOnStack.baseType()->isValueType(), "");
					copyToStackTop(2 + stackSize, stackSize);
					ArrayUtils(m_context).copyArrayToMemory(typeOnStack);
				}
				else
				{
					m_context << u256(0) << Instruction::SWAP1;
					// stack: <mem start> <source ref> (variably sized) <length> <counter> <mem data pos>
					auto repeat = m_context.newTag();
					m_context << repeat;
					m_context << Instruction::DUP3 << Instruction::DUP3;
					m_context << Instruction::LT << Instruction::ISZERO;
					auto loopEnd = m_context.appendConditionalJump();
					copyToStackTop(3 + stackSize, stackSize);
					copyToStackTop(2 + stackSize, 1);
					ArrayUtils(m_context).accessIndex(typeOnStack, false);
					if (typeOnStack.location() == DataLocation::Storage)
						StorageItem(m_context, *typeOnStack.baseType()).retrieveValue(SourceLocation(), true);
					convertType(*typeOnStack.baseType(), *targetType.baseType(), _cleanupNeeded);
					storeInMemoryDynamic(*targetType.baseType(), true);
					m_context << Instruction::SWAP1 << u256(1) << Instruction::ADD;
					m_context << Instruction::SWAP1;
					m_context.appendJumpTo(repeat);
					m_context << loopEnd;
					m_context << Instruction::POP;
				}
				// stack: <mem start> <source ref> (variably sized) <length> <mem data pos updated>
				popStackSlots(2 + stackSize);
				// Stack: <mem start>
			}
			break;
		}
		case DataLocation::CallData:
			solAssert(
					targetType.isByteArray() &&
					typeOnStack.isByteArray() &&
					typeOnStack.location() == DataLocation::CallData,
				"Invalid conversion to calldata type.");
			break;
		}
		break;
	}
	case Type::Category::Struct:
	{
		solAssert(targetTypeCategory == stackTypeCategory, "");
		auto& targetType = dynamic_cast<StructType const&>(_targetType);
		auto& typeOnStack = dynamic_cast<StructType const&>(_typeOnStack);
		solAssert(
			targetType.location() != DataLocation::CallData &&
			typeOnStack.location() != DataLocation::CallData
		, "");
		switch (targetType.location())
		{
		case DataLocation::Storage:
			// Other cases are done explicitly in LValue::storeValue, and only possible by assignment.
			solAssert(
				targetType.isPointer() &&
				typeOnStack.location() == DataLocation::Storage,
				"Invalid conversion to storage type."
			);
			break;
		case DataLocation::Memory:
			// Copy the array to a free position in memory, unless it is already in memory.
			if (typeOnStack.location() != DataLocation::Memory)
			{
				solAssert(typeOnStack.location() == DataLocation::Storage, "");
				// stack: <source ref>
				m_context << typeOnStack.memorySize();
				allocateMemory();
				m_context << Instruction::SWAP1 << Instruction::DUP2;
				// stack: <memory ptr> <source ref> <memory ptr>
				for (auto const& member: typeOnStack.members(nullptr))
				{
					if (!member.type->canLiveOutsideStorage())
						continue;
					pair<u256, unsigned> const& offsets = typeOnStack.storageOffsetsOfMember(member.name);
					m_context << offsets.first << Instruction::DUP3 << Instruction::ADD;
					m_context << u256(offsets.second);
					StorageItem(m_context, *member.type).retrieveValue(SourceLocation(), true);
					TypePointer targetMemberType = targetType.memberType(member.name);
					solAssert(!!targetMemberType, "Member not found in target type.");
					convertType(*member.type, *targetMemberType, true);
					storeInMemoryDynamic(*targetMemberType, true);
				}
				m_context << Instruction::POP << Instruction::POP;
			}
			break;
		case DataLocation::CallData:
			solAssert(false, "Invalid type conversion target location CallData.");
			break;
		}
		break;
	}
	case Type::Category::Tuple:
	{
		TupleType const& sourceTuple = dynamic_cast<TupleType const&>(_typeOnStack);
		TupleType const& targetTuple = dynamic_cast<TupleType const&>(_targetType);
		solAssert(targetTuple.components().size() == sourceTuple.components().size(), "");
		unsigned depth = sourceTuple.sizeOnStack();
		for (size_t i = 0; i < sourceTuple.components().size(); ++i)
		{
			TypePointer sourceType = sourceTuple.components()[i];
			TypePointer targetType = targetTuple.components()[i];
			if (!sourceType)
			{
				solAssert(!targetType, "");
				continue;
			}
			unsigned sourceSize = sourceType->sizeOnStack();
			unsigned targetSize = targetType ? targetType->sizeOnStack() : 0;
			if (!targetType || *sourceType != *targetType || _cleanupNeeded)
			{
				if (targetType)
				{
					if (sourceSize > 0)
						copyToStackTop(depth, sourceSize);
					convertType(*sourceType, *targetType, _cleanupNeeded);
				}
				if (sourceSize > 0 || targetSize > 0)
				{
					// Move it back into its place.
					for (unsigned j = 0; j < min(sourceSize, targetSize); ++j)
						m_context <<
							swapInstruction(depth + targetSize - sourceSize) <<
							Instruction::POP;
					// Value shrank
					for (unsigned j = targetSize; j < sourceSize; ++j)
					{
						moveToStackTop(depth - 1, 1);
						m_context << Instruction::POP;
					}
					// Value grew
					if (targetSize > sourceSize)
						moveIntoStack(depth + targetSize - sourceSize - 1, targetSize - sourceSize);
				}
			}
			depth -= sourceSize;
		}
		break;
	}
	case Type::Category::Bool:
		solAssert(_targetType == _typeOnStack, "Invalid conversion for bool.");
		if (_cleanupNeeded)
			m_context << Instruction::ISZERO << Instruction::ISZERO;
		break;
	default:
		if (stackTypeCategory == Type::Category::Function && targetTypeCategory == Type::Category::Address)
		{
			FunctionType const& typeOnStack = dynamic_cast<FunctionType const&>(_typeOnStack);
			solAssert(typeOnStack.kind() == FunctionType::Kind::External, "Only external function type can be converted.");

			// stack: <address> <function_id>
			m_context << Instruction::POP;
		}
		else
		{
			if (stackTypeCategory == Type::Category::Function && targetTypeCategory == Type::Category::Function)
			{
				FunctionType const& typeOnStack = dynamic_cast<FunctionType const&>(_typeOnStack);
				FunctionType const& targetType = dynamic_cast<FunctionType const&>(_targetType);
				solAssert(
					typeOnStack.isImplicitlyConvertibleTo(targetType) &&
					typeOnStack.sizeOnStack() == targetType.sizeOnStack() &&
					(typeOnStack.kind() == FunctionType::Kind::Internal || typeOnStack.kind() == FunctionType::Kind::External) &&
					typeOnStack.kind() == targetType.kind(),
					"Invalid function type conversion requested."
				);
			}
			else
				// All other types should not be convertible to non-equal types.
				solAssert(_typeOnStack == _targetType, "Invalid type conversion requested.");

			if (_cleanupNeeded && _targetType.canBeStored() && _targetType.storageBytes() < 32)
				m_context
					<< ((u256(1) << (8 * _targetType.storageBytes())) - 1)
					<< Instruction::AND;
		}
		break;
	}

	solAssert(!enumOverflowCheckPending, "enum overflow checking missing.");
	solAssert(!chopSignBitsPending, "forgot to chop the sign bits.");
}

void CompilerUtils::pushZeroValue(Type const& _type)
{
	if (auto const* funType = dynamic_cast<FunctionType const*>(&_type))
	{
		if (funType->kind() == FunctionType::Kind::Internal)
		{
			m_context << m_context.lowLevelFunctionTag("$invalidFunction", 0, 0, [](CompilerContext& _context) {
				_context.appendInvalid();
			});
			return;
		}
	}
	auto const* referenceType = dynamic_cast<ReferenceType const*>(&_type);
	if (!referenceType || referenceType->location() == DataLocation::Storage)
	{
		for (size_t i = 0; i < _type.sizeOnStack(); ++i)
			m_context << u256(0);
		return;
	}
	solAssert(referenceType->location() == DataLocation::Memory, "");
	if (auto arrayType = dynamic_cast<ArrayType const*>(&_type))
		if (arrayType->isDynamicallySized())
		{
			// Push a memory location that is (hopefully) always zero.
			pushZeroPointer();
			return;
		}

	TypePointer type = _type.shared_from_this();
	m_context.callLowLevelFunction(
		"$pushZeroValue_" + referenceType->identifier(),
		0,
		1,
		[type](CompilerContext& _context) {
			CompilerUtils utils(_context);
			_context << u256(max(32u, type->calldataEncodedSize()));
			utils.allocateMemory();
			_context << Instruction::DUP1;

			if (auto structType = dynamic_cast<StructType const*>(type.get()))
				for (auto const& member: structType->members(nullptr))
				{
					utils.pushZeroValue(*member.type);
					utils.storeInMemoryDynamic(*member.type);
				}
			else if (auto arrayType = dynamic_cast<ArrayType const*>(type.get()))
			{
				solAssert(!arrayType->isDynamicallySized(), "");
				if (arrayType->length() > 0)
				{
					_context << arrayType->length() << Instruction::SWAP1;
					// stack: items_to_do memory_pos
					utils.zeroInitialiseMemoryArray(*arrayType);
					// stack: updated_memory_pos
				}
			}
			else
				solAssert(false, "Requested initialisation for unknown type: " + type->toString());

			// remove the updated memory pointer
			_context << Instruction::POP;
		}
	);
}

void CompilerUtils::pushZeroPointer()
{
	m_context << u256(zeroPointer);
}

void CompilerUtils::moveToStackVariable(VariableDeclaration const& _variable)
{
	unsigned const stackPosition = m_context.baseToCurrentStackOffset(m_context.baseStackOffsetOfVariable(_variable));
	unsigned const size = _variable.annotation().type->sizeOnStack();
	solAssert(stackPosition >= size, "Variable size and position mismatch.");
	// move variable starting from its top end in the stack
	if (stackPosition - size + 1 > 16)
		BOOST_THROW_EXCEPTION(
			CompilerError() <<
			errinfo_sourceLocation(_variable.location()) <<
			errinfo_comment("Stack too deep, try removing local variables.")
		);
	for (unsigned i = 0; i < size; ++i)
		m_context << swapInstruction(stackPosition - size + 1) << Instruction::POP;
}

void CompilerUtils::copyToStackTop(unsigned _stackDepth, unsigned _itemSize)
{
	solAssert(_stackDepth <= 16, "Stack too deep, try removing local variables.");
	for (unsigned i = 0; i < _itemSize; ++i)
		m_context << dupInstruction(_stackDepth);
}

void CompilerUtils::moveToStackTop(unsigned _stackDepth, unsigned _itemSize)
{
	moveIntoStack(_itemSize, _stackDepth);
}

void CompilerUtils::moveIntoStack(unsigned _stackDepth, unsigned _itemSize)
{
	if (_stackDepth <= _itemSize)
		for (unsigned i = 0; i < _stackDepth; ++i)
			rotateStackDown(_stackDepth + _itemSize);
	else
		for (unsigned i = 0; i < _itemSize; ++i)
			rotateStackUp(_stackDepth + _itemSize);
}

void CompilerUtils::rotateStackUp(unsigned _items)
{
	solAssert(_items - 1 <= 16, "Stack too deep, try removing local variables.");
	for (unsigned i = 1; i < _items; ++i)
		m_context << swapInstruction(_items - i);
}

void CompilerUtils::rotateStackDown(unsigned _items)
{
	solAssert(_items - 1 <= 16, "Stack too deep, try removing local variables.");
	for (unsigned i = 1; i < _items; ++i)
		m_context << swapInstruction(i);
}

void CompilerUtils::popStackElement(Type const& _type)
{
	popStackSlots(_type.sizeOnStack());
}

void CompilerUtils::popStackSlots(size_t _amount)
{
	for (size_t i = 0; i < _amount; ++i)
		m_context << Instruction::POP;
}

void CompilerUtils::popAndJump(unsigned _toHeight, eth::AssemblyItem const& _jumpTo)
{
	solAssert(m_context.stackHeight() >= _toHeight, "");
	unsigned amount = m_context.stackHeight() - _toHeight;
	popStackSlots(amount);
	m_context.appendJumpTo(_jumpTo);
	m_context.adjustStackOffset(amount);
}

unsigned CompilerUtils::sizeOnStack(vector<shared_ptr<Type const>> const& _variableTypes)
{
	unsigned size = 0;
	for (shared_ptr<Type const> const& type: _variableTypes)
		size += type->sizeOnStack();
	return size;
}

void CompilerUtils::computeHashStatic()
{
	storeInMemory(0);
	m_context << u256(32) << u256(0) << Instruction::KECCAK256;
}

void CompilerUtils::storeStringData(bytesConstRef _data)
{
	//@todo provide both alternatives to the optimiser
	// stack: mempos
	if (_data.size() <= 128)
	{
		for (unsigned i = 0; i < _data.size(); i += 32)
		{
			m_context << h256::Arith(h256(_data.cropped(i), h256::AlignLeft));
			storeInMemoryDynamic(IntegerType(256));
		}
		m_context << Instruction::POP;
	}
	else
	{
		// stack: mempos mempos_data
		m_context.appendData(_data.toBytes());
		m_context << u256(_data.size()) << Instruction::SWAP2;
		m_context << Instruction::CODECOPY;
	}
}

unsigned CompilerUtils::loadFromMemoryHelper(Type const& _type, bool _fromCalldata, bool _padToWords)
{
	unsigned numBytes = _type.calldataEncodedSize(_padToWords);
	bool isExternalFunctionType = false;
	if (auto const* funType = dynamic_cast<FunctionType const*>(&_type))
		if (funType->kind() == FunctionType::Kind::External)
			isExternalFunctionType = true;
	if (numBytes == 0)
	{
		m_context << Instruction::POP << u256(0);
		return numBytes;
	}
	solAssert(numBytes <= 32, "Static memory load of more than 32 bytes requested.");
	m_context << (_fromCalldata ? Instruction::CALLDATALOAD : Instruction::MLOAD);
	if (isExternalFunctionType)
		splitExternalFunctionType(true);
	else if (numBytes != 32)
	{
		bool leftAligned = _type.category() == Type::Category::FixedBytes;
		// add leading or trailing zeros by dividing/multiplying depending on alignment
		int shiftFactor = (32 - numBytes) * 8;
		rightShiftNumberOnStack(shiftFactor);
		if (leftAligned)
			leftShiftNumberOnStack(shiftFactor);
	}
	if (_fromCalldata)
		convertType(_type, _type, true, false, true);

	return numBytes;
}

void CompilerUtils::cleanHigherOrderBits(IntegerType const& _typeOnStack)
{
	if (_typeOnStack.numBits() == 256)
		return;
	else if (_typeOnStack.isSigned())
		m_context << u256(_typeOnStack.numBits() / 8 - 1) << Instruction::SIGNEXTEND;
	else
		m_context << ((u256(1) << _typeOnStack.numBits()) - 1) << Instruction::AND;
}

void CompilerUtils::leftShiftNumberOnStack(unsigned _bits)
{
	solAssert(_bits < 256, "");
	if (m_context.evmVersion().hasBitwiseShifting())
		m_context << _bits << Instruction::SHL;
	else
		m_context << (u256(1) << _bits) << Instruction::MUL;
}

void CompilerUtils::rightShiftNumberOnStack(unsigned _bits)
{
	solAssert(_bits < 256, "");
	// NOTE: If we add signed right shift, SAR rounds differently than SDIV
	if (m_context.evmVersion().hasBitwiseShifting())
		m_context << _bits << Instruction::SHR;
	else
		m_context << (u256(1) << _bits) << Instruction::SWAP1 << Instruction::DIV;
}

unsigned CompilerUtils::prepareMemoryStore(Type const& _type, bool _padToWords)
{
	solAssert(
		_type.sizeOnStack() == 1,
		"Memory store of types with stack size != 1 not allowed (Type: " + _type.toString(true) + ")."
	);

	unsigned numBytes = _type.calldataEncodedSize(_padToWords);

	solAssert(
		numBytes > 0,
		"Memory store of 0 bytes requested (Type: " + _type.toString(true) + ")."
	);

	solAssert(
		numBytes <= 32,
		"Memory store of more than 32 bytes requested (Type: " + _type.toString(true) + ")."
	);

	bool leftAligned = _type.category() == Type::Category::FixedBytes;

	convertType(_type, _type, true);
	if (numBytes != 32 && !leftAligned && !_padToWords)
		// shift the value accordingly before storing
		leftShiftNumberOnStack((32 - numBytes) * 8);

	return numBytes;
}

void CompilerUtils::convertFixedPointType(unsigned int _from, unsigned int _to, bool _signed)
{
	if (_from > _to)
		m_context
				<< u256(pow(bigint(10), _from - _to))
				<< Instruction::SWAP1
				<< (_signed ? Instruction::SDIV : Instruction::DIV);
	else if (_from < _to)
		m_context
				<< u256(pow(bigint(10), _to - _from))
				<< Instruction::MUL;
}

}
}<|MERGE_RESOLUTION|>--- conflicted
+++ resolved
@@ -703,11 +703,6 @@
 		}
 		break;
 	case Type::Category::FixedPoint:
-<<<<<<< HEAD
-=======
-		solUnimplemented("Not yet implemented - FixedPointType.");
-	case Type::Category::Address:
->>>>>>> 1d4f565a
 	case Type::Category::Integer:
 	case Type::Category::Contract:
 	case Type::Category::RationalNumber:
