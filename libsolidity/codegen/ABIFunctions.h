/*
	This file is part of solidity.

	solidity is free software: you can redistribute it and/or modify
	it under the terms of the GNU General Public License as published by
	the Free Software Foundation, either version 3 of the License, or
	(at your option) any later version.

	solidity is distributed in the hope that it will be useful,
	but WITHOUT ANY WARRANTY; without even the implied warranty of
	MERCHANTABILITY or FITNESS FOR A PARTICULAR PURPOSE.  See the
	GNU General Public License for more details.

	You should have received a copy of the GNU General Public License
	along with solidity.  If not, see <http://www.gnu.org/licenses/>.
*/
/**
 * @author Christian <chris@ethereum.org>
 * @date 2017
 * Routines that generate Yul code related to ABI encoding, decoding and type conversions.
 */

#pragma once

#include <libsolidity/codegen/MultiUseYulFunctionCollector.h>
#include <libsolidity/codegen/YulUtilFunctions.h>

#include <liblangutil/EVMVersion.h>

#include <functional>
#include <map>
#include <set>
#include <vector>

namespace dev
{
namespace solidity
{

class Type;
class ArrayType;
class StructType;
class FunctionType;
using TypePointer = Type const*;
using TypePointers = std::vector<TypePointer>;

/**
 * Class to generate encoding and decoding functions. Also maintains a collection
 * of "functions to be generated" in order to avoid generating the same function
 * multiple times.
 *
 * Make sure to include the result of ``requestedFunctions()`` to a block that
 * is visible from the code that was generated here, or use named labels.
 */
class ABIFunctions
{
public:
	explicit ABIFunctions(
		langutil::EVMVersion _evmVersion,
		std::shared_ptr<MultiUseYulFunctionCollector> _functionCollector = std::make_shared<MultiUseYulFunctionCollector>()
	):
		m_evmVersion(_evmVersion),
		m_functionCollector(std::move(_functionCollector)),
		m_utils(_evmVersion, m_functionCollector)
	{}

	/// @returns name of an assembly function to ABI-encode values of @a _givenTypes
	/// into memory, converting the types to @a _targetTypes on the fly.
	/// Parameters are: <headStart> <value_n> ... <value_1>, i.e.
	/// the layout on the stack is <value_1> ... <value_n> <headStart> with
	/// the top of the stack on the right.
	/// The values represent stack slots. If a type occupies more or less than one
	/// stack slot, it takes exactly that number of values.
	/// Returns a pointer to the end of the area written in memory.
	/// Does not allocate memory (does not change the free memory pointer), but writes
	/// to memory starting at $headStart and an unrestricted amount after that.
	std::string tupleEncoder(
		TypePointers const& _givenTypes,
		TypePointers const& _targetTypes,
		bool _encodeAsLibraryTypes = false
	);

	/// @returns name of an assembly function to encode values of @a _givenTypes
	/// with packed encoding into memory, converting the types to @a _targetTypes on the fly.
	/// Parameters are: <memPos> <value_n> ... <value_1>, i.e.
	/// the layout on the stack is <value_1> ... <value_n> <memPos> with
	/// the top of the stack on the right.
	/// The values represent stack slots. If a type occupies more or less than one
	/// stack slot, it takes exactly that number of values.
	/// Returns a pointer to the end of the area written in memory.
	/// Does not allocate memory (does not change the free memory pointer), but writes
	/// to memory starting at memPos and an unrestricted amount after that.
	std::string tupleEncoderPacked(TypePointers const& _givenTypes, TypePointers const& _targetTypes);

	/// @returns name of an assembly function to ABI-decode values of @a _types
	/// into memory. If @a _fromMemory is true, decodes from memory instead of
	/// from calldata.
	/// Can allocate memory.
	/// Inputs: <source_offset> <source_end> (layout reversed on stack)
	/// Outputs: <value0> <value1> ... <valuen>
	/// The values represent stack slots. If a type occupies more or less than one
	/// stack slot, it takes exactly that number of values.
	std::string tupleDecoder(TypePointers const& _types, bool _fromMemory = false);

	/// @returns concatenation of all generated functions and a set of the
	/// externally used functions.
	/// Clears the internal list, i.e. calling it again will result in an
	/// empty return value.
	std::pair<std::string, std::set<std::string>> requestedFunctions();

private:
	struct EncodingOptions
	{
		/// Pad/signextend value types and bytes/string to multiples of 32 bytes.
		/// If false, data is always left-aligned.
		/// Note that this is always re-set to true for the elements of arrays and structs.
		bool padded = true;
		/// Store arrays and structs in place without "data pointer" and do not store the length.
		bool dynamicInplace = false;
		/// Only for external function types: The value is a pair of address / function id instead
		/// of a memory pointer to the compression representation.
		bool encodeFunctionFromStack = false;
		/// Encode storage pointers as storage pointers (we are targeting a library call).
		bool encodeAsLibraryTypes = false;

		/// @returns a string to uniquely identify the encoding options for the encoding
		/// function name. Skips everything that has its default value.
		std::string toFunctionNameSuffix() const;
	};

	/// @returns the name of the ABI encoding function with the given type
	/// and queues the generation of the function to the requested functions.
	/// @param _fromStack if false, the input value was just loaded from storage
	/// or memory and thus might be compacted into a single slot (depending on the type).
	std::string abiEncodingFunction(
		Type const& _givenType,
		Type const& _targetType,
		EncodingOptions const& _options
	);
	/// @returns the name of a function that internally calls `abiEncodingFunction`
	/// but always returns the updated encoding position, even if the type is
	/// statically encoded.
	std::string abiEncodeAndReturnUpdatedPosFunction(
		Type const& _givenType,
		Type const& _targetType,
		EncodingOptions const& _options
	);
	/// Part of @a abiEncodingFunction for array target type and given calldata array.
	/// Uses calldatacopy and does not perform cleanup or validation and can therefore only
	/// be used for byte arrays and arrays with the base type uint256 or bytes32.
	std::string abiEncodingFunctionCalldataArrayWithoutCleanup(
		Type const& _givenType,
		Type const& _targetType,
		EncodingOptions const& _options
	);
	/// Part of @a abiEncodingFunction for array target type and given memory array or
	/// a given storage array with every item occupies one or multiple full slots.
	std::string abiEncodingFunctionSimpleArray(
		ArrayType const& _givenType,
		ArrayType const& _targetType,
		EncodingOptions const& _options
	);
	std::string abiEncodingFunctionMemoryByteArray(
		ArrayType const& _givenType,
		ArrayType const& _targetType,
		EncodingOptions const& _options
	);
	/// Part of @a abiEncodingFunction for array target type and given storage array
	/// where multiple items are packed into the same storage slot.
	std::string abiEncodingFunctionCompactStorageArray(
		ArrayType const& _givenType,
		ArrayType const& _targetType,
		EncodingOptions const& _options
	);

	/// Part of @a abiEncodingFunction for struct types.
	std::string abiEncodingFunctionStruct(
		StructType const& _givenType,
		StructType const& _targetType,
		EncodingOptions const& _options
	);

	// @returns the name of the ABI encoding function with the given type
	// and queues the generation of the function to the requested functions.
	// Case for _givenType being a string literal
	std::string abiEncodingFunctionStringLiteral(
		Type const& _givenType,
		Type const& _targetType,
		EncodingOptions const& _options
	);

	std::string abiEncodingFunctionFunctionType(
		FunctionType const& _from,
		Type const& _to,
		EncodingOptions const& _options
	);

	/// @returns the name of the ABI decoding function for the given type
	/// and queues the generation of the function to the requested functions.
	/// The caller has to ensure that no out of bounds access (at least to the static
	/// part) can happen inside this function.
	/// @param _fromMemory if decoding from memory instead of from calldata
	/// @param _forUseOnStack if the decoded value is stored on stack or in memory.
	std::string abiDecodingFunction(
		Type const& _Type,
		bool _fromMemory,
		bool _forUseOnStack
	);

	/// Part of @a abiDecodingFunction for value types.
	std::string abiDecodingFunctionValueType(Type const& _type, bool _fromMemory);
	/// Part of @a abiDecodingFunction for "regular" array types.
	std::string abiDecodingFunctionArray(ArrayType const& _type, bool _fromMemory);
	/// Part of @a abiDecodingFunction for calldata array types.
	std::string abiDecodingFunctionCalldataArray(ArrayType const& _type);
	/// Part of @a abiDecodingFunction for byte array types.
	std::string abiDecodingFunctionByteArray(ArrayType const& _type, bool _fromMemory);
	/// Part of @a abiDecodingFunction for calldata struct types.
	std::string abiDecodingFunctionCalldataStruct(StructType const& _type);
	/// Part of @a abiDecodingFunction for struct types.
	std::string abiDecodingFunctionStruct(StructType const& _type, bool _fromMemory);
	/// Part of @a abiDecodingFunction for array types.
	std::string abiDecodingFunctionFunctionType(FunctionType const& _type, bool _fromMemory, bool _forUseOnStack);

<<<<<<< HEAD
	/// @returns a function that copies raw bytes of dynamic length from calldata
	/// or memory to memory.
	/// Pads with zeros and might write more than exactly length.
	std::string copyToMemoryFunction(bool _fromCalldata);

	std::string shiftLeftFunction(size_t _numBits);
	std::string shiftRightFunction(size_t _numBits);

	/// @returns a function that scales a fixed point type from one amount of fractional digits to another
	/// Expects the inputted fixed type to be clean
	std::string scaleFixedFunction(int _fromFractionalDigits, int _toFractionalDigits, bool _signed);

	/// @returns the name of a function that rounds its input to the next multiple
	/// of 32 or the input if it is a multiple of 32.
	std::string roundUpFunction();

	std::string arrayLengthFunction(ArrayType const& _type);
	/// @returns the name of a function that computes the number of bytes required
	/// to store an array in memory given its length (internally encoded, not ABI encoded).
	/// The function reverts for too large lengths.
	std::string arrayAllocationSizeFunction(ArrayType const& _type);
	/// @returns the name of a function that converts a storage slot number
	/// or a memory pointer to the slot number / memory pointer for the data position of an array
	/// which is stored in that slot / memory area.
	std::string arrayDataAreaFunction(ArrayType const& _type);
	/// @returns the name of a function that advances an array data pointer to the next element.
	/// Only works for memory arrays and storage arrays that store one item per slot.
	std::string nextArrayElementFunction(ArrayType const& _type);

	/// @returns the name of a function that allocates memory.
	/// Modifies the "free memory pointer"
	/// Arguments: size
	/// Return value: pointer
	std::string allocationFunction();
=======
	/// @returns the name of a function that retrieves an element from calldata.
	std::string calldataAccessFunction(Type const& _type);

	/// @returns the name of a function used during encoding that stores the length
	/// if the array is dynamically sized (and the options do not request in-place encoding).
	/// It returns the new encoding position.
	/// If the array is not dynamically sized (or in-place encoding was requested),
	/// does nothing and just returns the position again.
	std::string arrayStoreLengthForEncodingFunction(ArrayType const& _type, EncodingOptions const& _options);
>>>>>>> 7709ece9

	/// Helper function that uses @a _creator to create a function and add it to
	/// @a m_requestedFunctions if it has not been created yet and returns @a _name in both
	/// cases.
	std::string createFunction(std::string const& _name, std::function<std::string()> const& _creator);

	/// Helper function that uses @a _creator to create a function and add it to
	/// @a m_requestedFunctions if it has not been created yet and returns @a _name in both
	/// cases. Also adds it to the list of externally used functions.
	std::string createExternallyUsedFunction(std::string const& _name, std::function<std::string()> const& _creator);

	/// @returns the size of the static part of the encoding of the given types.
	static size_t headSize(TypePointers const& _targetTypes);

	/// @returns the number of variables needed to store a type.
	/// This is one for almost all types. The exception being dynamically sized calldata arrays or
	/// external function types (if we are encoding from stack, i.e. _options.encodeFunctionFromStack
	/// is true), for which it is two.
	static size_t numVariablesForType(Type const& _type, EncodingOptions const& _options);

	langutil::EVMVersion m_evmVersion;
	std::shared_ptr<MultiUseYulFunctionCollector> m_functionCollector;
	std::set<std::string> m_externallyUsedFunctions;
	YulUtilFunctions m_utils;
};

}
}<|MERGE_RESOLUTION|>--- conflicted
+++ resolved
@@ -222,42 +222,6 @@
 	/// Part of @a abiDecodingFunction for array types.
 	std::string abiDecodingFunctionFunctionType(FunctionType const& _type, bool _fromMemory, bool _forUseOnStack);
 
-<<<<<<< HEAD
-	/// @returns a function that copies raw bytes of dynamic length from calldata
-	/// or memory to memory.
-	/// Pads with zeros and might write more than exactly length.
-	std::string copyToMemoryFunction(bool _fromCalldata);
-
-	std::string shiftLeftFunction(size_t _numBits);
-	std::string shiftRightFunction(size_t _numBits);
-
-	/// @returns a function that scales a fixed point type from one amount of fractional digits to another
-	/// Expects the inputted fixed type to be clean
-	std::string scaleFixedFunction(int _fromFractionalDigits, int _toFractionalDigits, bool _signed);
-
-	/// @returns the name of a function that rounds its input to the next multiple
-	/// of 32 or the input if it is a multiple of 32.
-	std::string roundUpFunction();
-
-	std::string arrayLengthFunction(ArrayType const& _type);
-	/// @returns the name of a function that computes the number of bytes required
-	/// to store an array in memory given its length (internally encoded, not ABI encoded).
-	/// The function reverts for too large lengths.
-	std::string arrayAllocationSizeFunction(ArrayType const& _type);
-	/// @returns the name of a function that converts a storage slot number
-	/// or a memory pointer to the slot number / memory pointer for the data position of an array
-	/// which is stored in that slot / memory area.
-	std::string arrayDataAreaFunction(ArrayType const& _type);
-	/// @returns the name of a function that advances an array data pointer to the next element.
-	/// Only works for memory arrays and storage arrays that store one item per slot.
-	std::string nextArrayElementFunction(ArrayType const& _type);
-
-	/// @returns the name of a function that allocates memory.
-	/// Modifies the "free memory pointer"
-	/// Arguments: size
-	/// Return value: pointer
-	std::string allocationFunction();
-=======
 	/// @returns the name of a function that retrieves an element from calldata.
 	std::string calldataAccessFunction(Type const& _type);
 
@@ -267,7 +231,6 @@
 	/// If the array is not dynamically sized (or in-place encoding was requested),
 	/// does nothing and just returns the position again.
 	std::string arrayStoreLengthForEncodingFunction(ArrayType const& _type, EncodingOptions const& _options);
->>>>>>> 7709ece9
 
 	/// Helper function that uses @a _creator to create a function and add it to
 	/// @a m_requestedFunctions if it has not been created yet and returns @a _name in both
