/*
	This file is part of solidity.

	solidity is free software: you can redistribute it and/or modify
	it under the terms of the GNU General Public License as published by
	the Free Software Foundation, either version 3 of the License, or
	(at your option) any later version.

	solidity is distributed in the hope that it will be useful,
	but WITHOUT ANY WARRANTY; without even the implied warranty of
	MERCHANTABILITY or FITNESS FOR A PARTICULAR PURPOSE.  See the
	GNU General Public License for more details.

	You should have received a copy of the GNU General Public License
	along with solidity.  If not, see <http://www.gnu.org/licenses/>.
*/
/**
 * @author Christian <c@ethdev.com>
 * @author Gav Wood <g@ethdev.com>
 * @date 2014
 * Solidity AST to EVM bytecode compiler for expressions.
 */

#pragma once

<<<<<<< HEAD
#include <functional>
#include <memory>
#include <boost/noncopyable.hpp>
#include <libdevcore/Common.h>
#include <libevmasm/SourceLocation.h>
=======
>>>>>>> 10d17f24
#include <libsolidity/ast/ASTVisitor.h>
#include <libsolidity/codegen/LValue.h>
#include <liblangutil/Exceptions.h>
#include <liblangutil/SourceLocation.h>
#include <libdevcore/Common.h>

#include <boost/noncopyable.hpp>
#include <functional>
#include <memory>

namespace dev {
namespace eth
{
class AssemblyItem; // forward
}
namespace solidity {

// forward declarations
class CompilerContext;
class CompilerUtils;
class Type;
class IntegerType;
class ArrayType;

/**
 * Compiler for expressions, i.e. converts an AST tree whose root is an Expression into a stream
 * of EVM instructions. It needs a compiler context that is the same for the whole compilation
 * unit.
 */
class ExpressionCompiler: private ASTConstVisitor
{
public:
	/// Appends code for a State Variable accessor function
	static void appendStateVariableAccessor(CompilerContext& _context, VariableDeclaration const& _varDecl, bool _optimize = false);

	explicit ExpressionCompiler(CompilerContext& _compilerContext, bool _optimize = false):
		m_optimize(_optimize), m_context(_compilerContext) {}

	/// Compile the given @a _expression and leave its value on the stack.
	void compile(Expression const& _expression);

	/// Appends code to set a state variable to its initial value/expression.
	void appendStateVariableInitialization(VariableDeclaration const& _varDecl);

	/// Appends code for a State Variable accessor function
	void appendStateVariableAccessor(VariableDeclaration const& _varDecl);

	/// Appends code for a Constant State Variable accessor function
	void appendConstStateVariableAccessor(const VariableDeclaration& _varDecl);

private:
<<<<<<< HEAD
    friend class RuleEngineCompiler;
	virtual bool visit(Conditional const& _condition) override;
	virtual bool visit(Assignment const& _assignment) override;
	virtual bool visit(TupleExpression const& _tuple) override;
	virtual bool visit(UnaryOperation const& _unaryOperation) override;
	virtual bool visit(BinaryOperation const& _binaryOperation) override;
	virtual bool visit(FunctionCall const& _functionCall) override;
	virtual bool visit(NewExpression const& _newExpression) override;
	virtual bool visit(MemberAccess const& _memberAccess) override;
	virtual bool visit(IndexAccess const& _indexAccess) override;
	virtual void endVisit(Identifier const& _identifier) override;
	virtual void endVisit(Literal const& _literal) override;
=======
	bool visit(Conditional const& _condition) override;
	bool visit(Assignment const& _assignment) override;
	bool visit(TupleExpression const& _tuple) override;
	bool visit(UnaryOperation const& _unaryOperation) override;
	bool visit(BinaryOperation const& _binaryOperation) override;
	bool visit(FunctionCall const& _functionCall) override;
	bool visit(NewExpression const& _newExpression) override;
	bool visit(MemberAccess const& _memberAccess) override;
	bool visit(IndexAccess const& _indexAccess) override;
	void endVisit(Identifier const& _identifier) override;
	void endVisit(Literal const& _literal) override;
>>>>>>> 10d17f24

	///@{
	///@name Append code for various operator types
	void appendAndOrOperatorCode(BinaryOperation const& _binaryOperation);
	void appendCompareOperatorCode(Token _operator, Type const& _type);
	void appendOrdinaryBinaryOperatorCode(Token _operator, Type const& _type);

<<<<<<< HEAD
	void appendArithmeticOperatorCode(Token::Value _operator, Type const& _type);
	void appendSafeArithmeticCheckCode(Token::Value _operator, Type const& _type);
	void appendBitOperatorCode(Token::Value _operator);
	void appendShiftOperatorCode(Token::Value _operator, Type const& _valueType, Type const& _shiftAmountType);
=======
	void appendArithmeticOperatorCode(Token _operator, Type const& _type);
	void appendBitOperatorCode(Token _operator);
	void appendShiftOperatorCode(Token _operator, Type const& _valueType, Type const& _shiftAmountType);
>>>>>>> 10d17f24
	/// @}

	/// Appends code to call a function of the given type with the given arguments.
	void appendExternalFunctionCall(
		FunctionType const& _functionType,
		std::vector<ASTPointer<Expression const>> const& _arguments
	);
	/// Appends code that evaluates a single expression and moves the result to memory. The memory offset is
	/// expected to be on the stack and is updated by this call.
	void appendExpressionCopyToMemory(Type const& _expectedType, Expression const& _expression);

	/// Appends code for a variable that might be a constant or not
	void appendVariable(VariableDeclaration const& _variable, Expression const& _expression);
	/// Appends code for pushing(dup) a fact to stack top
	void appendFact(FactDeclaration const & _fact);
	/// Sets the current LValue to a new one (of the appropriate type) from the given declaration.
	/// Also retrieves the value if it was not requested by @a _expression.
	void setLValueFromDeclaration(Declaration const& _declaration, Expression const& _expression);
	/// Sets the current LValue to a StorageItem holding the type of @a _expression. The reference is assumed
	/// to be on the stack.
	/// Also retrieves the value if it was not requested by @a _expression.
	void setLValueToStorageItem(Expression const& _expression);
	/// Sets the current LValue to a new LValue constructed from the arguments.
	/// Also retrieves the value if it was not requested by @a _expression.
	template <class _LValueType, class... _Arguments>
	void setLValue(Expression const& _expression, _Arguments const&... _arguments);

	/// @returns true if the operator applied to the given type requires a cleanup prior to the
	/// operation.
	static bool cleanupNeededForOp(Type::Category _type, Token _op);

	/// @returns the CompilerUtils object containing the current context.
	CompilerUtils utils();

	bool m_optimize;
	CompilerContext& m_context;
	std::unique_ptr<LValue> m_currentLValue;

};

template <class _LValueType, class... _Arguments>
void ExpressionCompiler::setLValue(Expression const& _expression, _Arguments const&... _arguments)
{
	solAssert(!m_currentLValue, "Current LValue not reset before trying to set new one.");
	std::unique_ptr<_LValueType> lvalue(new _LValueType(m_context, _arguments...));
	if (_expression.annotation().lValueRequested) {
		m_currentLValue = move(lvalue);
	}
	else {
		lvalue->retrieveValue(_expression.location(), true);
	}
}

}
}<|MERGE_RESOLUTION|>--- conflicted
+++ resolved
@@ -23,14 +23,6 @@
 
 #pragma once
 
-<<<<<<< HEAD
-#include <functional>
-#include <memory>
-#include <boost/noncopyable.hpp>
-#include <libdevcore/Common.h>
-#include <libevmasm/SourceLocation.h>
-=======
->>>>>>> 10d17f24
 #include <libsolidity/ast/ASTVisitor.h>
 #include <libsolidity/codegen/LValue.h>
 #include <liblangutil/Exceptions.h>
@@ -82,20 +74,7 @@
 	void appendConstStateVariableAccessor(const VariableDeclaration& _varDecl);
 
 private:
-<<<<<<< HEAD
     friend class RuleEngineCompiler;
-	virtual bool visit(Conditional const& _condition) override;
-	virtual bool visit(Assignment const& _assignment) override;
-	virtual bool visit(TupleExpression const& _tuple) override;
-	virtual bool visit(UnaryOperation const& _unaryOperation) override;
-	virtual bool visit(BinaryOperation const& _binaryOperation) override;
-	virtual bool visit(FunctionCall const& _functionCall) override;
-	virtual bool visit(NewExpression const& _newExpression) override;
-	virtual bool visit(MemberAccess const& _memberAccess) override;
-	virtual bool visit(IndexAccess const& _indexAccess) override;
-	virtual void endVisit(Identifier const& _identifier) override;
-	virtual void endVisit(Literal const& _literal) override;
-=======
 	bool visit(Conditional const& _condition) override;
 	bool visit(Assignment const& _assignment) override;
 	bool visit(TupleExpression const& _tuple) override;
@@ -107,7 +86,6 @@
 	bool visit(IndexAccess const& _indexAccess) override;
 	void endVisit(Identifier const& _identifier) override;
 	void endVisit(Literal const& _literal) override;
->>>>>>> 10d17f24
 
 	///@{
 	///@name Append code for various operator types
@@ -115,16 +93,10 @@
 	void appendCompareOperatorCode(Token _operator, Type const& _type);
 	void appendOrdinaryBinaryOperatorCode(Token _operator, Type const& _type);
 
-<<<<<<< HEAD
-	void appendArithmeticOperatorCode(Token::Value _operator, Type const& _type);
-	void appendSafeArithmeticCheckCode(Token::Value _operator, Type const& _type);
-	void appendBitOperatorCode(Token::Value _operator);
-	void appendShiftOperatorCode(Token::Value _operator, Type const& _valueType, Type const& _shiftAmountType);
-=======
 	void appendArithmeticOperatorCode(Token _operator, Type const& _type);
+	void appendSafeArithmeticCheckCode(Token _operator, Type const& _type);
 	void appendBitOperatorCode(Token _operator);
 	void appendShiftOperatorCode(Token _operator, Type const& _valueType, Type const& _shiftAmountType);
->>>>>>> 10d17f24
 	/// @}
 
 	/// Appends code to call a function of the given type with the given arguments.
