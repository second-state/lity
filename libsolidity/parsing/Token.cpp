// Copyright 2006-2012, the V8 project authors. All rights reserved.
// Redistribution and use in source and binary forms, with or without
// modification, are permitted provided that the following conditions are
// met:
//
//    * Redistributions of source code must retain the above copyright
//      notice, this list of conditions and the following disclaimer.
//    * Redistributions in binary form must reproduce the above
//      copyright notice, this list of conditions and the following
//      disclaimer in the documentation and/or other materials provided
//      with the distribution.
//    * Neither the name of Google Inc. nor the names of its
//      contributors may be used to endorse or promote products derived
//      from this software without specific prior written permission.
//
// THIS SOFTWARE IS PROVIDED BY THE COPYRIGHT HOLDERS AND CONTRIBUTORS
// "AS IS" AND ANY EXPRESS OR IMPLIED WARRANTIES, INCLUDING, BUT NOT
// LIMITED TO, THE IMPLIED WARRANTIES OF MERCHANTABILITY AND FITNESS FOR
// A PARTICULAR PURPOSE ARE DISCLAIMED. IN NO EVENT SHALL THE COPYRIGHT
// OWNER OR CONTRIBUTORS BE LIABLE FOR ANY DIRECT, INDIRECT, INCIDENTAL,
// SPECIAL, EXEMPLARY, OR CONSEQUENTIAL DAMAGES (INCLUDING, BUT NOT
// LIMITED TO, PROCUREMENT OF SUBSTITUTE GOODS OR SERVICES; LOSS OF USE,
// DATA, OR PROFITS; OR BUSINESS INTERRUPTION) HOWEVER CAUSED AND ON ANY
// THEORY OF LIABILITY, WHETHER IN CONTRACT, STRICT LIABILITY, OR TORT
// (INCLUDING NEGLIGENCE OR OTHERWISE) ARISING IN ANY WAY OUT OF THE USE
// OF THIS SOFTWARE, EVEN IF ADVISED OF THE POSSIBILITY OF SUCH DAMAGE.
//
// Modifications as part of solidity under the following license:
//
// solidity is free software: you can redistribute it and/or modify
// it under the terms of the GNU General Public License as published by
// the Free Software Foundation, either version 3 of the License, or
// (at your option) any later version.
//
// solidity is distributed in the hope that it will be useful,
// but WITHOUT ANY WARRANTY; without even the implied warranty of
// MERCHANTABILITY or FITNESS FOR A PARTICULAR PURPOSE.  See the
// GNU General Public License for more details.
//
// You should have received a copy of the GNU General Public License
// along with solidity.  If not, see <http://www.gnu.org/licenses/>.

#include <map>
#include <libsolidity/parsing/Token.h>
#include <boost/range/iterator_range.hpp>

using namespace std;

namespace dev
{
namespace solidity
{

void ElementaryTypeNameToken::assertDetails(Token _baseType, unsigned const& _first, unsigned const& _second)
{
	solAssert(TokenTraits::isElementaryTypeName(_baseType), "Expected elementary type name: " + string(TokenTraits::toString(_baseType)));
	if (_baseType == Token::BytesM)
	{
		solAssert(_second == 0, "There should not be a second size argument to type bytesM.");
		solAssert(_first <= 32, "No elementary type bytes" + to_string(_first) + ".");
	}
	else if (_baseType == Token::UIntM || _baseType == Token::IntM)
	{
		solAssert(_second == 0, "There should not be a second size argument to type " + string(TokenTraits::toString(_baseType)) + ".");
		solAssert(
			_first <= 256 && _first % 8 == 0,
			"No elementary type " + string(TokenTraits::toString(_baseType)) + to_string(_first) + "."
		);
	}
	else if (_baseType == Token::UFixedMxN || _baseType == Token::FixedMxN)
	{
		solAssert(
<<<<<<< HEAD
			_first >= 8 && _first <= 256 && _first % 8 == 0 && 0 < _second,
			"No elementary type " + string(Token::toString(_baseType)) + to_string(_first) + "x" + to_string(_second) + "."
=======
			_first >= 8 && _first <= 256 && _first % 8 == 0 && _second <= 80,
			"No elementary type " + string(TokenTraits::toString(_baseType)) + to_string(_first) + "x" + to_string(_second) + "."
>>>>>>> 1d4f565a
		);
	}
	m_token = _baseType;
	m_firstNumber = _first;
	m_secondNumber = _second;
}

namespace TokenTraits
{

char const* toString(Token tok)
{
	switch (tok)
	{
#define T(name, string, precedence) case Token::name: return string;
		TOKEN_LIST(T, T)
#undef T
		default: // Token::NUM_TOKENS:
			return "";
	}
}

char const* name(Token tok)
{
#define T(name, string, precedence) #name,
	static char const* const names[TokenTraits::count()] = { TOKEN_LIST(T, T) };
#undef T

	solAssert(static_cast<size_t>(tok) < TokenTraits::count(), "");
	return names[static_cast<size_t>(tok)];
}

std::string friendlyName(Token tok)
{
	char const* ret = toString(tok);
	if (ret)
		return std::string(ret);

	ret = name(tok);
	solAssert(ret != nullptr, "");
	return std::string(ret);
}

#define T(name, string, precedence) precedence,
int precedence(Token tok)
{
	int8_t const static precs[TokenTraits::count()] =
	{
		TOKEN_LIST(T, T)
	};
	return precs[static_cast<size_t>(tok)];
}
#undef T

int parseSize(string::const_iterator _begin, string::const_iterator _end)
{
	try
	{
		unsigned int m = boost::lexical_cast<int>(boost::make_iterator_range(_begin, _end));
		return m;
	}
	catch(boost::bad_lexical_cast const&)
	{
		return -1;
	}
}

static Token keywordByName(string const& _name)
{
	// The following macros are used inside TOKEN_LIST and cause non-keyword tokens to be ignored
	// and keywords to be put inside the keywords variable.
#define KEYWORD(name, string, precedence) {string, Token::name},
#define TOKEN(name, string, precedence)
	static const map<string, Token> keywords({TOKEN_LIST(TOKEN, KEYWORD)});
#undef KEYWORD
#undef TOKEN
	auto it = keywords.find(_name);
	return it == keywords.end() ? Token::Identifier : it->second;
}

tuple<Token, unsigned int, unsigned int> fromIdentifierOrKeyword(string const& _literal)
{
	auto positionM = find_if(_literal.begin(), _literal.end(), ::isdigit);
	if (positionM != _literal.end())
	{
		string baseType(_literal.begin(), positionM);
		auto positionX = find_if_not(positionM, _literal.end(), ::isdigit);
		int m = parseSize(positionM, positionX);
		Token keyword = keywordByName(baseType);
		if (keyword == Token::Bytes)
		{
			if (0 < m && m <= 32 && positionX == _literal.end())
				return make_tuple(Token::BytesM, m, 0);
		}
		else if (keyword == Token::UInt || keyword == Token::Int)
		{
			if (0 < m && m <= 256 && m % 8 == 0 && positionX == _literal.end())
			{
				if (keyword == Token::UInt)
					return make_tuple(Token::UIntM, m, 0);
				else
					return make_tuple(Token::IntM, m, 0);
			}
		}
		else if (keyword == Token::UFixed || keyword == Token::Fixed)
		{
			if (
				positionM < positionX &&
				positionX < _literal.end() &&
				*positionX == 'x' &&
				all_of(positionX + 1, _literal.end(), ::isdigit)
			) {
				int n = parseSize(positionX + 1, _literal.end());
				if (
					8 <= m && m <= 256 && m % 8 == 0 &&
					0 < n
				) {
					if (keyword == Token::UFixed)
						return make_tuple(Token::UFixedMxN, m, n);
					else
						return make_tuple(Token::FixedMxN, m, n);
				}
			}
		}
		return make_tuple(Token::Identifier, 0, 0);
	}

	return make_tuple(keywordByName(_literal), 0, 0);
}

}
}
}<|MERGE_RESOLUTION|>--- conflicted
+++ resolved
@@ -70,13 +70,8 @@
 	else if (_baseType == Token::UFixedMxN || _baseType == Token::FixedMxN)
 	{
 		solAssert(
-<<<<<<< HEAD
 			_first >= 8 && _first <= 256 && _first % 8 == 0 && 0 < _second,
-			"No elementary type " + string(Token::toString(_baseType)) + to_string(_first) + "x" + to_string(_second) + "."
-=======
-			_first >= 8 && _first <= 256 && _first % 8 == 0 && _second <= 80,
 			"No elementary type " + string(TokenTraits::toString(_baseType)) + to_string(_first) + "x" + to_string(_second) + "."
->>>>>>> 1d4f565a
 		);
 	}
 	m_token = _baseType;
