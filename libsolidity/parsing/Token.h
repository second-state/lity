--- conflicted
+++ resolved
@@ -305,22 +305,6 @@
 	constexpr bool isArithmeticOp(Token op) { return Token::Add <= op && op <= Token::Exp; }
 	constexpr bool isCompareOp(Token op) { return Token::Equal <= op && op <= Token::GreaterThanOrEqual; }
 
-<<<<<<< HEAD
-	static bool isBitOp(Value op) { return (BitOr <= op && op <= BitAnd) || op == BitNot; }
-	static bool isBooleanOp(Value op) { return (Or <= op && op <= And) || op == Not; }
-	static bool isUnaryOp(Value op) { return (Not <= op && op <= Delete) || op == Add || op == Sub; }
-	static bool isCountOp(Value op) { return op == Inc || op == Dec; }
-	static bool isShiftOp(Value op) { return (SHL <= op) && (op <= SHR); }
-	static bool isFreeGas(Value op) { return op == FreeGas; }
-	static bool isVisibilitySpecifier(Value op) { return isVariableVisibilitySpecifier(op) || op == External; }
-	static bool isVariableVisibilitySpecifier(Value op) { return op == Public || op == Private || op == Internal; }
-	static bool isLocationSpecifier(Value op) { return op == Memory || op == Storage; }
-	static bool isStateMutabilitySpecifier(Value op) { return op == Pure || op == Constant || op == View || op == Payable; }
-	static bool isEtherSubdenomination(Value op) { return op == SubWei || op == SubSzabo || op == SubFinney || op == SubEther; }
-	static bool isTimeSubdenomination(Value op) { return op == SubSecond || op == SubMinute || op == SubHour || op == SubDay || op == SubWeek || op == SubYear; }
-	static bool isReservedKeyword(Value op) { return (Abstract <= op && op <= TypeOf); }
-	static bool isRuleSpecifier(Value op) { return op == NoLoop || op == Salience || op == LockOnActive; }
-=======
 	constexpr bool isBitOp(Token op) { return (Token::BitOr <= op && op <= Token::BitAnd) || op == Token::BitNot; }
 	constexpr bool isBooleanOp(Token op) { return (Token::Or <= op && op <= Token::And) || op == Token::Not; }
 	constexpr bool isUnaryOp(Token op) { return (Token::Not <= op && op <= Token::Delete) || op == Token::Add || op == Token::Sub; }
@@ -329,7 +313,6 @@
 	constexpr bool isVariableVisibilitySpecifier(Token op) { return op == Token::Public || op == Token::Private || op == Token::Internal; }
 	constexpr bool isVisibilitySpecifier(Token op) { return isVariableVisibilitySpecifier(op) || op == Token::External; }
 	constexpr bool isLocationSpecifier(Token op) { return op == Token::Memory || op == Token::Storage || op == Token::CallData; }
->>>>>>> 1d4f565a
 
 	constexpr bool isStateMutabilitySpecifier(Token op, bool _allowConstant = true)
 	{
@@ -340,6 +323,9 @@
 	constexpr bool isEtherSubdenomination(Token op) { return op == Token::SubWei || op == Token::SubSzabo || op == Token::SubFinney || op == Token::SubEther; }
 	constexpr bool isTimeSubdenomination(Token op) { return op == Token::SubSecond || op == Token::SubMinute || op == Token::SubHour || op == Token::SubDay || op == Token::SubWeek || op == Token::SubYear; }
 	constexpr bool isReservedKeyword(Token op) { return (Token::Abstract <= op && op <= Token::Unchecked); }
+
+	constexpr bool isFreeGas(Token op) { return op == Token::FreeGas; }
+	constexpr bool isRuleSpecifier(Token op) { return op == Token::NoLoop || op == Token::Salience || op == Token::LockOnActive; }
 
 	inline Token AssignmentToBinaryOp(Token op)
 	{
