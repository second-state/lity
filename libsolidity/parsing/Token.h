--- conflicted
+++ resolved
@@ -30,340 +30,7 @@
 {
 namespace TokenTraits = ::langutil::TokenTraits;
 
-<<<<<<< HEAD
-// TOKEN_LIST takes a list of 3 macros M, all of which satisfy the
-// same signature M(name, string, precedence), where name is the
-// symbolic token name, string is the corresponding syntactic symbol
-// (or NULL, for literals), and precedence is the precedence (or 0).
-// The parameters are invoked for token categories as follows:
-//
-//   T: Non-keyword tokens
-//   K: Keyword tokens
-
-// IGNORE_TOKEN is a convenience macro that can be supplied as
-// an argument (at any position) for a TOKEN_LIST call. It does
-// nothing with tokens belonging to the respective category.
-
-#define IGNORE_TOKEN(name, string, precedence)
-
-#define TOKEN_LIST(T, K)												\
-	/* End of source indicator. */										\
-	T(EOS, "EOS", 0)													\
-																		\
-	/* Punctuators (ECMA-262, section 7.7, page 15). */				\
-	T(LParen, "(", 0)                                                   \
-	T(RParen, ")", 0)                                                   \
-	T(LBrack, "[", 0)                                                   \
-	T(RBrack, "]", 0)                                                   \
-	T(LBrace, "{", 0)                                                   \
-	T(RBrace, "}", 0)                                                   \
-	T(Colon, ":", 0)                                                    \
-	T(Semicolon, ";", 0)                                                \
-	T(Period, ".", 0)                                                   \
-	T(Conditional, "?", 3)                                              \
-	T(Arrow, "=>", 0)                                                   \
-	\
-	/* Assignment operators. */										\
-	/* IsAssignmentOp() relies on this block of enum values being */	\
-	/* contiguous and sorted in the same order!*/						\
-	T(Assign, "=", 2)                                                   \
-	/* The following have to be in exactly the same order as the simple binary operators*/ \
-	T(AssignBitOr, "|=", 2)                                           \
-	T(AssignBitXor, "^=", 2)                                          \
-	T(AssignBitAnd, "&=", 2)                                          \
-	T(AssignShl, "<<=", 2)                                            \
-	T(AssignSar, ">>=", 2)                                            \
-	T(AssignShr, ">>>=", 2)                                           \
-	T(AssignAdd, "+=", 2)                                             \
-	T(AssignSub, "-=", 2)                                             \
-	T(AssignMul, "*=", 2)                                             \
-	T(AssignDiv, "/=", 2)                                             \
-	T(AssignMod, "%=", 2)                                             \
-	\
-	/* Binary operators sorted by precedence. */                       \
-	/* IsBinaryOp() relies on this block of enum values */             \
-	/* being contiguous and sorted in the same order! */               \
-	T(Comma, ",", 1)                                                   \
-	T(Or, "||", 4)                                                     \
-	T(And, "&&", 5)                                                    \
-	T(BitOr, "|", 8)                                                   \
-	T(BitXor, "^", 9)                                                  \
-	T(BitAnd, "&", 10)                                                 \
-	T(SHL, "<<", 11)                                                   \
-	T(SAR, ">>", 11)                                                   \
-	T(SHR, ">>>", 11)                                                  \
-	T(Add, "+", 12)                                                    \
-	T(Sub, "-", 12)                                                    \
-	T(Mul, "*", 13)                                                    \
-	T(Div, "/", 13)                                                    \
-	T(Mod, "%", 13)                                                    \
-	T(Exp, "**", 14)                                                   \
-	\
-	/* Compare operators sorted by precedence. */                      \
-	/* IsCompareOp() relies on this block of enum values */            \
-	/* being contiguous and sorted in the same order! */               \
-	T(Equal, "==", 6)                                                  \
-	T(NotEqual, "!=", 6)                                               \
-	T(LessThan, "<", 7)                                                \
-	T(GreaterThan, ">", 7)                                             \
-	T(LessThanOrEqual, "<=", 7)                                        \
-	T(GreaterThanOrEqual, ">=", 7)                                     \
-	\
-	/* Unary operators. */                                             \
-	/* IsUnaryOp() relies on this block of enum values */              \
-	/* being contiguous and sorted in the same order! */               \
-	T(Not, "!", 0)                                                     \
-	T(BitNot, "~", 0)                                                  \
-	T(Inc, "++", 0)                                                    \
-	T(Dec, "--", 0)                                                    \
-	K(FactInsert, "factInsert", 0)                                     \
-	K(FactDelete, "factDelete", 0)                                     \
-	K(Update, "update", 0)                                             \
-	K(Delete, "delete", 0)                                             \
-	\
-	/* Keywords */                                                     \
-	K(Anonymous, "anonymous", 0)                                       \
-	K(As, "as", 0)                                                     \
-	K(Assembly, "assembly", 0)                                         \
-	K(Break, "break", 0)                                               \
-	K(Constant, "constant", 0)                                         \
-	K(Continue, "continue", 0)                                         \
-	K(Contract, "contract", 0)                                         \
-	K(Do, "do", 0)                                                     \
-	K(Else, "else", 0)                                                 \
-	K(Enum, "enum", 0)                                                 \
-	K(Event, "event", 0)                                               \
-	K(External, "external", 0)                                         \
-	K(For, "for", 0)                                                   \
-	K(Function, "function", 0)                                         \
-	K(Hex, "hex", 0)                                                   \
-	K(If, "if", 0)                                                     \
-	K(Indexed, "indexed", 0)                                           \
-	K(Interface, "interface", 0)                                       \
-	K(Internal, "internal", 0)                                         \
-	K(Import, "import", 0)                                             \
-	K(Is, "is", 0)                                                     \
-	K(Library, "library", 0)                                           \
-	K(Mapping, "mapping", 0)                                           \
-	K(Memory, "memory", 0)                                             \
-	K(Modifier, "modifier", 0)                                         \
-	K(New, "new", 0)                                                   \
-	K(Payable, "payable", 0)                                           \
-	K(Public, "public", 0)                                             \
-	K(Pragma, "pragma", 0)                                             \
-	K(Private, "private", 0)                                           \
-	K(Pure, "pure", 0)                                                 \
-	K(Return, "return", 0)                                             \
-	K(Returns, "returns", 0)                                           \
-	K(Storage, "storage", 0)                                           \
-	K(Struct, "struct", 0)                                             \
-	K(Throw, "throw", 0)                                               \
-	K(Using, "using", 0)                                               \
-	K(Var, "var", 0)                                                   \
-	K(View, "view", 0)                                                 \
-	K(While, "while", 0)                                               \
-	K(Rule, "rule", 0)                                                 \
-	K(When, "when", 0)                                                 \
-	K(Then, "then", 0)                                                 \
-	K(FireAllRules, "fireAllRules", 0)                                 \
-	K(NoLoop, "no_loop", 0)                                            \
-	K(LockOnActive, "lock_on_active", 0)                               \
-	K(Salience, "salience", 0)                                         \
-	K(Extends, "extends", 0)                                           \
-	\
-	/* Ether subdenominations */                                       \
-	K(SubWei, "wei", 0)                                                \
-	K(SubSzabo, "szabo", 0)                                            \
-	K(SubFinney, "finney", 0)                                          \
-	K(SubEther, "ether", 0)                                            \
-	K(SubSecond, "seconds", 0)                                         \
-	K(SubMinute, "minutes", 0)                                         \
-	K(SubHour, "hours", 0)                                             \
-	K(SubDay, "days", 0)                                               \
-	K(SubWeek, "weeks", 0)                                             \
-	K(SubYear, "years", 0)                                             \
-	/* type keywords*/                                                 \
-	K(Int, "int", 0)                                                   \
-	K(UInt, "uint", 0)                                                 \
-	K(Bytes, "bytes", 0)                                               \
-	K(Byte, "byte", 0)                                                 \
-	K(String, "string", 0)                                             \
-	K(Address, "address", 0)                                           \
-	K(Bool, "bool", 0)                                                 \
-	K(Fixed, "fixed", 0)                                               \
-	K(UFixed, "ufixed", 0)                                             \
-	T(IntM, "intM", 0)                                                 \
-	T(UIntM, "uintM", 0)                                               \
-	K(SafeUint, "safeuint", 0)                                         \
-	T(BytesM, "bytesM", 0)                                             \
-	T(FixedMxN, "fixedMxN", 0)                                         \
-	T(UFixedMxN, "ufixedMxN", 0)                                       \
-	T(TypesEnd, NULL, 0) /* used as type enum end marker */            \
-	\
-	/* Literals */                                                     \
-	K(TrueLiteral, "true", 0)                                          \
-	K(FalseLiteral, "false", 0)                                        \
-	T(Number, NULL, 0)                                                 \
-	T(StringLiteral, NULL, 0)                                          \
-	T(CommentLiteral, NULL, 0)                                         \
-	\
-	/* Identifiers (not keywords or future reserved words). */         \
-	T(Identifier, NULL, 0)                                             \
-	\
-	/* Keywords reserved for future use. */                            \
-	K(Abstract, "abstract", 0)                                         \
-	K(After, "after", 0)                                               \
-	K(Case, "case", 0)                                                 \
-	K(Catch, "catch", 0)                                               \
-	K(Default, "default", 0)                                           \
-	K(Final, "final", 0)                                               \
-	K(In, "in", 0)                                                     \
-	K(Inline, "inline", 0)                                             \
-	K(Let, "let", 0)                                                   \
-	K(Match, "match", 0)                                               \
-	K(NullLiteral, "null", 0)                                          \
-	K(Of, "of", 0)                                                     \
-	K(Relocatable, "relocatable", 0)                                   \
-	K(Static, "static", 0)                                             \
-	K(Switch, "switch", 0)                                             \
-	K(Try, "try", 0)                                                   \
-	K(Type, "type", 0)                                                 \
-	K(TypeOf, "typeof", 0)                                             \
-	/* Illegal token - not able to scan. */                            \
-	T(Illegal, "ILLEGAL", 0)                                           \
-	\
-	/* Scanner-internal use only. */                                   \
-	T(Whitespace, NULL, 0)
-
-
-class Token
-{
-public:
-	// All token values.
-	// attention! msvc issue:
-	// http://stackoverflow.com/questions/9567868/compile-errors-after-adding-v8-to-my-project-c2143-c2059
-	// @todo: avoid TOKEN_LIST macro
-#define T(name, string, precedence) name,
-	enum Value
-	{
-		TOKEN_LIST(T, T)
-		NUM_TOKENS
-	};
-#undef T
-
-	// @returns a string corresponding to the C++ token name
-	// (e.g. "LT" for the token LT).
-	static char const* name(Value tok)
-	{
-		solAssert(tok < NUM_TOKENS, "");
-		return m_name[tok];
-	}
-
-	// Predicates
-	static bool isElementaryTypeName(Value tok) { return Int <= tok && tok < TypesEnd; }
-	static bool isAssignmentOp(Value tok) { return Assign <= tok && tok <= AssignMod; }
-	static bool isBinaryOp(Value op) { return Comma <= op && op <= Exp; }
-	static bool isCommutativeOp(Value op) { return op == BitOr || op == BitXor || op == BitAnd ||
-				op == Add || op == Mul || op == Equal || op == NotEqual; }
-	static bool isArithmeticOp(Value op) { return Add <= op && op <= Exp; }
-	static bool isCompareOp(Value op) { return Equal <= op && op <= GreaterThanOrEqual; }
-
-	static Value AssignmentToBinaryOp(Value op)
-	{
-		solAssert(isAssignmentOp(op) && op != Assign, "");
-		return Value(op + (BitOr - AssignBitOr));
-	}
-
-	static bool isBitOp(Value op) { return (BitOr <= op && op <= BitAnd) || op == BitNot; }
-	static bool isBooleanOp(Value op) { return (Or <= op && op <= And) || op == Not; }
-	static bool isUnaryOp(Value op) { return (Not <= op && op <= Delete) || op == Add || op == Sub; }
-	static bool isCountOp(Value op) { return op == Inc || op == Dec; }
-	static bool isShiftOp(Value op) { return (SHL <= op) && (op <= SHR); }
-	static bool isVisibilitySpecifier(Value op) { return isVariableVisibilitySpecifier(op) || op == External; }
-	static bool isVariableVisibilitySpecifier(Value op) { return op == Public || op == Private || op == Internal; }
-	static bool isLocationSpecifier(Value op) { return op == Memory || op == Storage; }
-	static bool isStateMutabilitySpecifier(Value op) { return op == Pure || op == Constant || op == View || op == Payable; }
-	static bool isEtherSubdenomination(Value op) { return op == SubWei || op == SubSzabo || op == SubFinney || op == SubEther; }
-	static bool isTimeSubdenomination(Value op) { return op == SubSecond || op == SubMinute || op == SubHour || op == SubDay || op == SubWeek || op == SubYear; }
-	static bool isReservedKeyword(Value op) { return (Abstract <= op && op <= TypeOf); }
-	static bool isRuleSpecifier(Value op) { return op == NoLoop || op == Salience || op == LockOnActive; }
-
-	// @returns a string corresponding to the JS token string
-	// (.e., "<" for the token LT) or NULL if the token doesn't
-	// have a (unique) string (e.g. an IDENTIFIER).
-	static char const* toString(Value tok)
-	{
-		solAssert(tok < NUM_TOKENS, "");
-		return m_string[tok];
-	}
-
-	static std::string friendlyName(Value tok)
-	{
-		char const* ret = toString(tok);
-		if (ret == nullptr)
-		{
-			ret = name(tok);
-			solAssert(ret != nullptr, "");
-		}
-		return std::string(ret);
-	}
-
-	// @returns the precedence > 0 for binary and compare
-	// operators; returns 0 otherwise.
-	static int precedence(Value tok)
-	{
-		solAssert(tok < NUM_TOKENS, "");
-		return m_precedence[tok];
-	}
-
-	static std::tuple<Token::Value, unsigned int, unsigned int> fromIdentifierOrKeyword(std::string const& _literal);
-
-private:
-	// @returns -1 on error (invalid digit or number too large)
-	static int parseSize(std::string::const_iterator _begin, std::string::const_iterator _end);
-	// @returns the keyword with name @a _name or Token::Identifier of no such keyword exists.
-	static Token::Value keywordByName(std::string const& _name);
-	static char const* const m_name[NUM_TOKENS];
-	static char const* const m_string[NUM_TOKENS];
-	static int8_t const m_precedence[NUM_TOKENS];
-	static char const m_tokenType[NUM_TOKENS];
-};
-
-class ElementaryTypeNameToken
-{
-public:
-	ElementaryTypeNameToken(Token::Value _token, unsigned const& _firstNumber, unsigned const& _secondNumber)
-	{
-		assertDetails(_token, _firstNumber, _secondNumber);
-	}
-
-	unsigned int firstNumber() const { return m_firstNumber; }
-	unsigned int secondNumber() const { return m_secondNumber; }
-	Token::Value token() const { return m_token; }
-	///if tokValue is set to true, then returns the actual token type name, otherwise, returns full type
-	std::string toString(bool const& tokenValue = false) const
-	{
-		std::string name = Token::toString(m_token);
-		if (tokenValue || (firstNumber() == 0 && secondNumber() == 0))
-			return name;
-		solAssert(name.size() >= 3, "Token name size should be greater than 3. Should not reach here.");
-		if (m_token == Token::FixedMxN || m_token == Token::UFixedMxN)
-			return name.substr(0, name.size() - 3) + std::to_string(m_firstNumber) + "x" + std::to_string(m_secondNumber);
-		else
-			return name.substr(0, name.size() - 1) + std::to_string(m_firstNumber);
-	}
-
-private:
-	Token::Value m_token;
-	unsigned int m_firstNumber;
-	unsigned int m_secondNumber;
-	/// throws if type is not properly sized
-	void assertDetails(Token::Value _baseType, unsigned const& _first, unsigned const& _second);
-};
-
-=======
 using ::langutil::Token;
 using ::langutil::ElementaryTypeNameToken;
->>>>>>> 10d17f24
 }
 }