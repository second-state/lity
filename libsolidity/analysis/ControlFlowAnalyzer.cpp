/*
	This file is part of solidity.

	solidity is free software: you can redistribute it and/or modify
	it under the terms of the GNU General Public License as published by
	the Free Software Foundation, either version 3 of the License, or
	(at your option) any later version.

	solidity is distributed in the hope that it will be useful,
	but WITHOUT ANY WARRANTY; without even the implied warranty of
	MERCHANTABILITY or FITNESS FOR A PARTICULAR PURPOSE.  See the
	GNU General Public License for more details.

	You should have received a copy of the GNU General Public License
	along with solidity.  If not, see <http://www.gnu.org/licenses/>.
*/

#include <libsolidity/analysis/ControlFlowAnalyzer.h>

#include <liblangutil/SourceLocation.h>
#include <libdevcore/Algorithms.h>
#include <boost/range/algorithm/sort.hpp>

using namespace std;
using namespace langutil;
using namespace dev::solidity;

bool ControlFlowAnalyzer::analyze(ASTNode const& _astRoot)
{
	_astRoot.accept(*this);
	return Error::containsOnlyWarnings(m_errorReporter.errors());
}

bool ControlFlowAnalyzer::visit(FunctionDefinition const& _function)
{
<<<<<<< HEAD
	auto const& functionFlow = m_cfg.functionFlow(_function);
	checkUnassignedStorageReturnValues(_function, functionFlow.entry, functionFlow.exit);
	return true;
=======
	if (_function.isImplemented())
	{
		auto const& functionFlow = m_cfg.functionFlow(_function);
		checkUninitializedAccess(functionFlow.entry, functionFlow.exit);
		checkUnreachable(functionFlow.entry, functionFlow.exit, functionFlow.revert);
	}
	return false;
>>>>>>> 10d17f24
}

void ControlFlowAnalyzer::checkUninitializedAccess(CFGNode const* _entry, CFGNode const* _exit) const
{
	struct NodeInfo
	{
		set<VariableDeclaration const*> unassignedVariablesAtEntry;
		set<VariableDeclaration const*> unassignedVariablesAtExit;
		set<VariableOccurrence const*> uninitializedVariableAccesses;
		/// Propagate the information from another node to this node.
		/// To be used to propagate information from a node to its exit nodes.
		/// Returns true, if new variables were added and thus the current node has
		/// to be traversed again.
		bool propagateFrom(NodeInfo const& _entryNode)
		{
			size_t previousUnassignedVariablesAtEntry = unassignedVariablesAtEntry.size();
			size_t previousUninitializedVariableAccessess = uninitializedVariableAccesses.size();
			unassignedVariablesAtEntry += _entryNode.unassignedVariablesAtExit;
			uninitializedVariableAccesses += _entryNode.uninitializedVariableAccesses;
			return
				unassignedVariablesAtEntry.size() > previousUnassignedVariablesAtEntry ||
				uninitializedVariableAccesses.size() > previousUninitializedVariableAccessess
			;
		}
	};
	map<CFGNode const*, NodeInfo> nodeInfos;
	set<CFGNode const*> nodesToTraverse;
	nodesToTraverse.insert(_entry);

	// Walk all paths starting from the nodes in ``nodesToTraverse`` until ``NodeInfo::propagateFrom``
	// returns false for all exits, i.e. until all paths have been walked with maximal sets of unassigned
	// variables and accesses.
	while (!nodesToTraverse.empty())
	{
		CFGNode const* currentNode = *nodesToTraverse.begin();
		nodesToTraverse.erase(nodesToTraverse.begin());

		auto& nodeInfo = nodeInfos[currentNode];
		auto unassignedVariables = nodeInfo.unassignedVariablesAtEntry;
		for (auto const& variableOccurrence: currentNode->variableOccurrences)
		{
			switch (variableOccurrence.kind())
			{
				case VariableOccurrence::Kind::Assignment:
					unassignedVariables.erase(&variableOccurrence.declaration());
					break;
				case VariableOccurrence::Kind::InlineAssembly:
					// We consider all variables referenced in inline assembly as accessed.
					// So far any reference is enough, but we might want to actually analyze
					// the control flow in the assembly at some point.
				case VariableOccurrence::Kind::Access:
				case VariableOccurrence::Kind::Return:
					if (unassignedVariables.count(&variableOccurrence.declaration()))
					{
						if (variableOccurrence.declaration().type()->dataStoredIn(DataLocation::Storage))
							// Merely store the unassigned access. We do not generate an error right away, since this
							// path might still always revert. It is only an error if this is propagated to the exit
							// node of the function (i.e. there is a path with an uninitialized access).
							nodeInfo.uninitializedVariableAccesses.insert(&variableOccurrence);
					}
					break;
				case VariableOccurrence::Kind::Declaration:
					unassignedVariables.insert(&variableOccurrence.declaration());
					break;
			}
		}
		nodeInfo.unassignedVariablesAtExit = std::move(unassignedVariables);

		// Propagate changes to all exits and queue them for traversal, if needed.
		for (auto const& exit: currentNode->exits)
			if (nodeInfos[exit].propagateFrom(nodeInfo))
				nodesToTraverse.insert(exit);
	}

	auto const& exitInfo = nodeInfos[_exit];
	if (!exitInfo.uninitializedVariableAccesses.empty())
	{
		vector<VariableOccurrence const*> uninitializedAccessesOrdered(
			exitInfo.uninitializedVariableAccesses.begin(),
			exitInfo.uninitializedVariableAccesses.end()
		 );
		boost::range::sort(
			uninitializedAccessesOrdered,
			[](VariableOccurrence const* lhs, VariableOccurrence const* rhs) -> bool
			{
				return *lhs < *rhs;
			}
		);

		for (auto const* variableOccurrence: uninitializedAccessesOrdered)
		{
			SecondarySourceLocation ssl;
			if (variableOccurrence->occurrence())
				ssl.append("The variable was declared here.", variableOccurrence->declaration().location());

			m_errorReporter.typeError(
				variableOccurrence->occurrence() ?
					variableOccurrence->occurrence()->location() :
					variableOccurrence->declaration().location(),
				ssl,
				string("This variable is of storage pointer type and can be ") +
				(variableOccurrence->kind() == VariableOccurrence::Kind::Return ? "returned" : "accessed") +
				" without prior assignment."
			);
		}
	}
}

<<<<<<< HEAD
bool ControlFlowAnalyzer::visit(ContractDefinition const& _contract)
{
	m_contract = &_contract;
	return true;
}

void ControlFlowAnalyzer::endVisit(ContractDefinition const&)
{
	m_contract = nullptr;
}

void ControlFlowAnalyzer::endVisit(FireAllRulesStatement const& _fars)
{
	solAssert(m_contract, "got a statement not in a contract");
	_fars.annotation().contract = m_contract;
}
=======
void ControlFlowAnalyzer::checkUnreachable(CFGNode const* _entry, CFGNode const* _exit, CFGNode const* _revert) const
{
	// collect all nodes reachable from the entry point
	std::set<CFGNode const*> reachable = BreadthFirstSearch<CFGNode>{{_entry}}.run(
		[](CFGNode const& _node, auto&& _addChild) {
			for (CFGNode const* exit: _node.exits)
				_addChild(*exit);
		}
	).visited;

	// traverse all paths backwards from exit and revert
	// and extract (valid) source locations of unreachable nodes into sorted set
	std::set<SourceLocation> unreachable;
	BreadthFirstSearch<CFGNode>{{_exit, _revert}}.run(
		[&](CFGNode const& _node, auto&& _addChild) {
			if (!reachable.count(&_node) && !_node.location.isEmpty())
				unreachable.insert(_node.location);
			for (CFGNode const* entry: _node.entries)
				_addChild(*entry);
		}
	);

	for (auto it = unreachable.begin(); it != unreachable.end();)
	{
		SourceLocation location = *it++;
		// Extend the location, as long as the next location overlaps (unreachable is sorted).
		for (; it != unreachable.end() && it->start <= location.end; ++it)
			location.end = std::max(location.end, it->end);
		m_errorReporter.warning(location, "Unreachable code.");
	}
}
>>>>>>> 10d17f24
<|MERGE_RESOLUTION|>--- conflicted
+++ resolved
@@ -33,19 +33,13 @@
 
 bool ControlFlowAnalyzer::visit(FunctionDefinition const& _function)
 {
-<<<<<<< HEAD
-	auto const& functionFlow = m_cfg.functionFlow(_function);
-	checkUnassignedStorageReturnValues(_function, functionFlow.entry, functionFlow.exit);
-	return true;
-=======
 	if (_function.isImplemented())
 	{
 		auto const& functionFlow = m_cfg.functionFlow(_function);
 		checkUninitializedAccess(functionFlow.entry, functionFlow.exit);
 		checkUnreachable(functionFlow.entry, functionFlow.exit, functionFlow.revert);
 	}
-	return false;
->>>>>>> 10d17f24
+	return true;
 }
 
 void ControlFlowAnalyzer::checkUninitializedAccess(CFGNode const* _entry, CFGNode const* _exit) const
@@ -154,7 +148,6 @@
 	}
 }
 
-<<<<<<< HEAD
 bool ControlFlowAnalyzer::visit(ContractDefinition const& _contract)
 {
 	m_contract = &_contract;
@@ -171,7 +164,7 @@
 	solAssert(m_contract, "got a statement not in a contract");
 	_fars.annotation().contract = m_contract;
 }
-=======
+
 void ControlFlowAnalyzer::checkUnreachable(CFGNode const* _entry, CFGNode const* _exit, CFGNode const* _revert) const
 {
 	// collect all nodes reachable from the entry point
@@ -202,5 +195,4 @@
 			location.end = std::max(location.end, it->end);
 		m_errorReporter.warning(location, "Unreachable code.");
 	}
-}
->>>>>>> 10d17f24
+}