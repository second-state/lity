--- conflicted
+++ resolved
@@ -61,20 +61,6 @@
 	return true;
 }
 
-<<<<<<< HEAD
-string toStringInChecker(Type const& _type)
-{
-	if(auto intT = dynamic_cast<IntegerType const*>(&_type))
-		if(intT->isSafeUint())
-			return "safeuint";
-	return _type.toString();
-}
-
-}
-
-
-=======
->>>>>>> 7709ece9
 bool TypeChecker::checkTypeRequirements(ASTNode const& _contract)
 {
 	_contract.accept(*this);
@@ -287,14 +273,9 @@
 					"Invalid implicit conversion from " +
 					toStringInChecker(*type(*(*arguments)[i])) +
 					" to " +
-<<<<<<< HEAD
-					toStringInChecker(*parameterTypes[i]) +
-					" requested."
-=======
 					parameterTypes[i]->toString() +
 					" requested.",
 					result.message()
->>>>>>> 7709ece9
 				);
 		}
 	}
@@ -804,17 +785,6 @@
 	{
 		if (tupleType->components().size() != params->parameters().size())
 			m_errorReporter.typeError(_return.location(), "Different number of arguments in return statement than in returns declaration.");
-<<<<<<< HEAD
-		else if (!tupleType->isImplicitlyConvertibleTo(TupleType(returnTypes)))
-			m_errorReporter.typeError(
-				_return.expression()->location(),
-				"Return argument type " +
-				toStringInChecker(*type(*_return.expression())) +
-				" is not implicitly convertible to expected type " +
-				toStringInChecker(TupleType(returnTypes)) +
-				"."
-			);
-=======
 		else
 		{
 			BoolResult result = tupleType->isImplicitlyConvertibleTo(TupleType(returnTypes));
@@ -828,7 +798,6 @@
 					result.message()
 				);
 		}
->>>>>>> 7709ece9
 	}
 	else if (params->parameters().size() != 1)
 		m_errorReporter.typeError(_return.location(), "Different number of arguments in return statement than in returns declaration.");
@@ -842,13 +811,8 @@
 				"Return argument type " +
 				toStringInChecker(*type(*_return.expression())) +
 				" is not implicitly convertible to expected type (type of first return variable) " +
-<<<<<<< HEAD
-				toStringInChecker(*expected) +
-				"."
-=======
 				expected->toString() + ".",
 				result.message()
->>>>>>> 7709ece9
 			);
 	}
 }
@@ -1052,18 +1016,6 @@
 					dynamic_cast<RationalNumberType const&>(*valueComponentType).isFractional() &&
 					valueComponentType->mobileType()
 				)
-<<<<<<< HEAD
-					m_errorReporter.typeError(
-						_statement.location(),
-						"Type " +
-						toStringInChecker(*valueComponentType) +
-						" is not implicitly convertible to expected type " +
-						toStringInChecker(*var.annotation().type) +
-						". Try converting to type " +
-						toStringInChecker(*valueComponentType->mobileType()) +
-						" or use an explicit conversion."
-					);
-=======
 				{
 					if (var.annotation().type->operator==(*valueComponentType->mobileType()))
 						m_errorReporter.typeError(
@@ -1079,20 +1031,11 @@
 							" or use an explicit conversion."
 						);
 				}
->>>>>>> 7709ece9
 				else
 					m_errorReporter.typeErrorConcatenateDescriptions(
 						_statement.location(),
-<<<<<<< HEAD
-						"Type " +
-						toStringInChecker(*valueComponentType) +
-						" is not implicitly convertible to expected type " +
-						toStringInChecker(*var.annotation().type) +
-						"."
-=======
 						errorMsg + ".",
 						result.message()
->>>>>>> 7709ece9
 					);
 			}
 		}
@@ -2552,27 +2495,6 @@
 			dynamic_cast<RationalNumberType const*>(type(_expression))->isFractional() &&
 			type(_expression)->mobileType()
 		)
-<<<<<<< HEAD
-			m_errorReporter.typeError(
-				_expression.location(),
-				"Type " +
-				toStringInChecker(*type(_expression)) +
-				" is not implicitly convertible to expected type " +
-				toStringInChecker(_expectedType) +
-				". Try converting to type " +
-				toStringInChecker(*type(_expression)->mobileType()) +
-				" or use an explicit conversion."
-			);
-		else
-			m_errorReporter.typeError(
-				_expression.location(),
-				"Type " +
-				toStringInChecker(*type(_expression)) +
-				" is not implicitly convertible to expected type " +
-				toStringInChecker(_expectedType) +
-				"."
-			);
-=======
 		{
 			if (_expectedType.operator==(*type(_expression)->mobileType()))
 				m_errorReporter.typeError(
@@ -2590,7 +2512,6 @@
 		}
 		else
 			m_errorReporter.typeError(_expression.location(), errorMsg + ".");
->>>>>>> 7709ece9
 		return false;
 	}
 	return true;
@@ -2601,13 +2522,6 @@
 	_expression.annotation().lValueRequested = true;
 	_expression.accept(*this);
 
-<<<<<<< HEAD
-	if (_expression.annotation().isConstant)
-		m_errorReporter.typeError(_expression.location(), "Cannot assign to a constant variable.");
-	else if (!_expression.annotation().isLValue)
-		m_errorReporter.typeError(_expression.location(), "Expression has to be an lvalue.");
-}
-=======
 	if (_expression.annotation().isLValue)
 		return;
 
@@ -2652,4 +2566,3 @@
 		return "Expression has to be an lvalue.";
 	}());
 }
->>>>>>> 7709ece9
