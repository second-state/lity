/*
	This file is part of solidity.

	solidity is free software: you can redistribute it and/or modify
	it under the terms of the GNU General Public License as published by
	the Free Software Foundation, either version 3 of the License, or
	(at your option) any later version.

	solidity is distributed in the hope that it will be useful,
	but WITHOUT ANY WARRANTY; without even the implied warranty of
	MERCHANTABILITY or FITNESS FOR A PARTICULAR PURPOSE.  See the
	GNU General Public License for more details.

	You should have received a copy of the GNU General Public License
	along with solidity.  If not, see <http://www.gnu.org/licenses/>.
*/

#include <libsolidity/analysis/SyntaxChecker.h>
#include <memory>
#include <libsolidity/ast/AST.h>
#include <libsolidity/ast/ExperimentalFeatures.h>
#include <libsolidity/analysis/SemVerHandler.h>
#include <libsolidity/interface/ErrorReporter.h>
#include <libsolidity/interface/Version.h>
#include <boost/algorithm/cxx11/all_of.hpp>

#include <boost/algorithm/string.hpp>
#include <string>

using namespace std;
using namespace dev;
using namespace dev::solidity;


bool SyntaxChecker::checkSyntax(ASTNode const& _astRoot)
{
	_astRoot.accept(*this);
	return Error::containsOnlyWarnings(m_errorReporter.errors());
}

bool SyntaxChecker::visit(SourceUnit const& _sourceUnit)
{
	m_versionPragmaFound = false;
	m_sourceUnit = &_sourceUnit;
	return true;
}

void SyntaxChecker::endVisit(SourceUnit const& _sourceUnit)
{
	if (!m_versionPragmaFound)
	{
		string errorString("Source file does not specify required compiler version!");
		SemVerVersion recommendedLityVersion{string(LityVersionString)};
		SemVerVersion recommendedSolcVersion{string(SolcVersionString)};
		if (
				!recommendedLityVersion.isPrerelease()
				|| !recommendedSolcVersion.isPrerelease())
			errorString +=
<<<<<<< HEAD
				"Consider adding \"pragma lity ^" +
				to_string(recommendedLityVersion.major()) +
=======
				" Consider adding \"pragma solidity ^" +
				to_string(recommendedVersion.major()) +
>>>>>>> 1d4f565a
				string(".") +
				to_string(recommendedLityVersion.minor()) +
				string(".") +
				to_string(recommendedLityVersion.patch()) +
				string(";\"") +
				" or \"pragma solidity ^" +
				to_string(recommendedSolcVersion.major()) +
				string(".") +
				to_string(recommendedSolcVersion.minor()) +
				string(".") +
				to_string(recommendedSolcVersion.patch()) +
				string(";\"");

		m_errorReporter.warning(_sourceUnit.location(), errorString);
	}
	m_sourceUnit = nullptr;
}

bool SyntaxChecker::visit(PragmaDirective const& _pragma)
{
	solAssert(!_pragma.tokens().empty(), "");
	solAssert(_pragma.tokens().size() == _pragma.literals().size(), "");
	if (_pragma.tokens()[0] != Token::Identifier)
		m_errorReporter.syntaxError(_pragma.location(), "Invalid pragma \"" + _pragma.literals()[0] + "\"");
	else if (_pragma.literals()[0] == "experimental")
	{
		solAssert(m_sourceUnit, "");
		vector<string> literals(_pragma.literals().begin() + 1, _pragma.literals().end());
		if (literals.empty())
			m_errorReporter.syntaxError(
				_pragma.location(),
				"Experimental feature name is missing."
			);
		else if (literals.size() > 1)
			m_errorReporter.syntaxError(
				_pragma.location(),
				"Stray arguments."
			);
		else
		{
			string const literal = literals[0];
			if (literal.empty())
				m_errorReporter.syntaxError(_pragma.location(), "Empty experimental feature name is invalid.");
			else if (!ExperimentalFeatureNames.count(literal))
				m_errorReporter.syntaxError(_pragma.location(), "Unsupported experimental feature name.");
			else if (m_sourceUnit->annotation().experimentalFeatures.count(ExperimentalFeatureNames.at(literal)))
				m_errorReporter.syntaxError(_pragma.location(), "Duplicate experimental feature name.");
			else
			{
				auto feature = ExperimentalFeatureNames.at(literal);
				m_sourceUnit->annotation().experimentalFeatures.insert(feature);
				if (!ExperimentalFeatureOnlyAnalysis.count(feature))
					m_errorReporter.warning(_pragma.location(), "Experimental features are turned on. Do not use experimental features on live deployments.");
			}
		}
	}
	else if (_pragma.literals()[0] == "solidity")
	{
		vector<Token> tokens(_pragma.tokens().begin() + 1, _pragma.tokens().end());
		vector<string> literals(_pragma.literals().begin() + 1, _pragma.literals().end());
		SemVerMatchExpressionParser parser(tokens, literals);
		auto matchExpression = parser.parse();
		SemVerVersion currentVersion{string(SolcVersionString)};
		if (!matchExpression.matches(currentVersion))
			m_errorReporter.syntaxError(
				_pragma.location(),
				"Source file requires different compiler version (current compiler is " +
				string(SolcVersionString) + " - note that nightly builds are considered to be "
				"strictly less than the released version"
			);
		m_versionPragmaFound = true;
	}
	else if (_pragma.literals()[0] == "lity")
	{
		vector<Token::Value> tokens(_pragma.tokens().begin() + 1, _pragma.tokens().end());
		vector<string> literals(_pragma.literals().begin() + 1, _pragma.literals().end());
		SemVerMatchExpressionParser parser(tokens, literals);
		auto matchExpression = parser.parse();
		SemVerVersion currentVersion{string(LityVersionString)};
		if (!matchExpression.matches(currentVersion))
			m_errorReporter.syntaxError(
				_pragma.location(),
				"Source file requires different compiler version (current compiler is " +
				string(LityVersionString) + " - note that nightly builds are considered to be "
				"strictly less than the released version"
			);
		m_versionPragmaFound = true;
	}
	else
		m_errorReporter.syntaxError(_pragma.location(), "Unknown pragma \"" + _pragma.literals()[0] + "\"");
	return true;
}

bool SyntaxChecker::visit(ModifierDefinition const&)
{
	m_placeholderFound = false;
	return true;
}

void SyntaxChecker::endVisit(ModifierDefinition const& _modifier)
{
	if (!m_placeholderFound)
		m_errorReporter.syntaxError(_modifier.body().location(), "Modifier body does not contain '_'.");
	m_placeholderFound = false;
}

void SyntaxChecker::checkSingleStatementVariableDeclaration(ASTNode const& _statement)
{
	auto varDecl = dynamic_cast<VariableDeclarationStatement const*>(&_statement);
	if (varDecl)
		m_errorReporter.syntaxError(_statement.location(), "Variable declarations can only be used inside blocks.");
}

bool SyntaxChecker::visit(IfStatement const& _ifStatement)
{
	checkSingleStatementVariableDeclaration(_ifStatement.trueStatement());
	if (Statement const* _statement = _ifStatement.falseStatement())
		checkSingleStatementVariableDeclaration(*_statement);
	return true;
}

bool SyntaxChecker::visit(WhileStatement const& _whileStatement)
{
	m_inLoopDepth++;
	checkSingleStatementVariableDeclaration(_whileStatement.body());
	return true;
}

void SyntaxChecker::endVisit(WhileStatement const&)
{
	m_inLoopDepth--;
}

bool SyntaxChecker::visit(ForStatement const& _forStatement)
{
	m_inLoopDepth++;
	checkSingleStatementVariableDeclaration(_forStatement.body());
	return true;
}

void SyntaxChecker::endVisit(ForStatement const&)
{
	m_inLoopDepth--;
}

bool SyntaxChecker::visit(Continue const& _continueStatement)
{
	if (m_inLoopDepth <= 0)
		// we're not in a for/while loop, report syntax error
		m_errorReporter.syntaxError(_continueStatement.location(), "\"continue\" has to be in a \"for\" or \"while\" loop.");
	return true;
}

bool SyntaxChecker::visit(Break const& _breakStatement)
{
	if (m_inLoopDepth <= 0)
		// we're not in a for/while loop, report syntax error
		m_errorReporter.syntaxError(_breakStatement.location(), "\"break\" has to be in a \"for\" or \"while\" loop.");
	return true;
}

bool SyntaxChecker::visit(Throw const& _throwStatement)
{
	m_errorReporter.syntaxError(
		_throwStatement.location(),
		"\"throw\" is deprecated in favour of \"revert()\", \"require()\" and \"assert()\"."
	);

	return true;
}

bool SyntaxChecker::visit(Literal const& _literal)
{
	if (_literal.token() != Token::Number)
		return true;

	ASTString const& value = _literal.value();
	solAssert(!value.empty(), "");

	// Generic checks no matter what base this number literal is of:
	if (value.back() == '_')
	{
		m_errorReporter.syntaxError(_literal.location(), "Invalid use of underscores in number literal. No trailing underscores allowed.");
		return true;
	}

	if (value.find("__") != ASTString::npos)
	{
		m_errorReporter.syntaxError(_literal.location(), "Invalid use of underscores in number literal. Only one consecutive underscores between digits allowed.");
		return true;
	}

	if (!_literal.isHexNumber()) // decimal literal
	{
		if (value.find("._") != ASTString::npos)
			m_errorReporter.syntaxError(_literal.location(), "Invalid use of underscores in number literal. No underscores in front of the fraction part allowed.");

		if (value.find("_.") != ASTString::npos)
			m_errorReporter.syntaxError(_literal.location(), "Invalid use of underscores in number literal. No underscores in front of the fraction part allowed.");

		if (value.find("_e") != ASTString::npos)
			m_errorReporter.syntaxError(_literal.location(), "Invalid use of underscores in number literal. No underscore at the end of the mantissa allowed.");

		if (value.find("e_") != ASTString::npos)
			m_errorReporter.syntaxError(_literal.location(), "Invalid use of underscores in number literal. No underscore in front of exponent allowed.");
	}

	return true;
}

bool SyntaxChecker::visit(UnaryOperation const& _operation)
{
	if (_operation.getOperator() == Token::Add)
		m_errorReporter.syntaxError(_operation.location(), "Use of unary + is disallowed.");

	return true;
}

bool SyntaxChecker::visit(PlaceholderStatement const&)
{
	m_placeholderFound = true;
	return true;
}

bool SyntaxChecker::visit(ContractDefinition const& _contract)
{
	m_isInterface = _contract.contractKind() == ContractDefinition::ContractKind::Interface;

	ASTString const& contractName = _contract.name();
	for (FunctionDefinition const* function: _contract.definedFunctions())
		if (function->name() == contractName)
			m_errorReporter.syntaxError(function->location(),
				"Functions are not allowed to have the same name as the contract. "
				"If you intend this to be a constructor, use \"constructor(...) { ... }\" to define it."
			);
	return true;
}

bool SyntaxChecker::visit(FunctionDefinition const& _function)
{
	if (_function.noVisibilitySpecified())
	{
		string suggestedVisibility = _function.isFallback() || m_isInterface ? "external" : "public";
		m_errorReporter.syntaxError(
			_function.location(),
			"No visibility specified. Did you intend to add \"" + suggestedVisibility + "\"?"
		);
	}

	if (!_function.isImplemented() && !_function.modifiers().empty())
		m_errorReporter.syntaxError(_function.location(), "Functions without implementation cannot have modifiers.");

	return true;
}

bool SyntaxChecker::visit(FunctionTypeName const& _node)
{
	for (auto const& decl: _node.parameterTypeList()->parameters())
		if (!decl->name().empty())
			m_errorReporter.warning(decl->location(), "Naming function type parameters is deprecated.");

	for (auto const& decl: _node.returnParameterTypeList()->parameters())
		if (!decl->name().empty())
			m_errorReporter.syntaxError(decl->location(), "Return parameters in function types may not be named.");

	return true;
}

bool SyntaxChecker::visit(VariableDeclarationStatement const& _statement)
{
	// Report if none of the variable components in the tuple have a name (only possible via deprecated "var")
	if (boost::algorithm::all_of_equal(_statement.declarations(), nullptr))
		m_errorReporter.syntaxError(
			_statement.location(),
			"The use of the \"var\" keyword is disallowed. The declaration part of the statement can be removed, since it is empty."
		);

	return true;
}

bool SyntaxChecker::visit(StructDefinition const& _struct)
{
	if (_struct.members().empty())
		m_errorReporter.syntaxError(_struct.location(), "Defining empty structs is disallowed.");

	return true;
}<|MERGE_RESOLUTION|>--- conflicted
+++ resolved
@@ -56,13 +56,8 @@
 				!recommendedLityVersion.isPrerelease()
 				|| !recommendedSolcVersion.isPrerelease())
 			errorString +=
-<<<<<<< HEAD
-				"Consider adding \"pragma lity ^" +
+				" Consider adding \"pragma lity ^" +
 				to_string(recommendedLityVersion.major()) +
-=======
-				" Consider adding \"pragma solidity ^" +
-				to_string(recommendedVersion.major()) +
->>>>>>> 1d4f565a
 				string(".") +
 				to_string(recommendedLityVersion.minor()) +
 				string(".") +
