--- conflicted
+++ resolved
@@ -368,14 +368,9 @@
 	/// This is updated during compilation.
 	std::map<ASTNode const*, std::shared_ptr<DeclarationContainer>> m_scopes;
 	std::map<std::string const, Contract> m_contracts;
-<<<<<<< HEAD
 	boost::optional<std::string> m_contractStandard;
-	ErrorList m_errorList;
-	ErrorReporter m_errorReporter;
-=======
 	langutil::ErrorList m_errorList;
 	langutil::ErrorReporter m_errorReporter;
->>>>>>> 10d17f24
 	bool m_metadataLiteralSources = false;
 	State m_stackState = Empty;
 };
