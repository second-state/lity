/*
	This file is part of solidity.

	solidity is free software: you can redistribute it and/or modify
	it under the terms of the GNU General Public License as published by
	the Free Software Foundation, either version 3 of the License, or
	(at your option) any later version.

	solidity is distributed in the hope that it will be useful,
	but WITHOUT ANY WARRANTY; without even the implied warranty of
	MERCHANTABILITY or FITNESS FOR A PARTICULAR PURPOSE.  See the
	GNU General Public License for more details.

	You should have received a copy of the GNU General Public License
	along with solidity.  If not, see <http://www.gnu.org/licenses/>.
*/
/**
 * @author Christian <c@ethdev.com>
 * @author Gav Wood <g@ethdev.com>
 * @date 2014
 * Full-stack compiler that converts a source code string to bytecode.
 */

#pragma once

#include <libsolidity/interface/ReadFile.h>
#include <libsolidity/interface/OptimiserSettings.h>
#include <libsolidity/interface/Version.h>

#include <liblangutil/ErrorReporter.h>
#include <liblangutil/EVMVersion.h>
#include <liblangutil/SourceLocation.h>

<<<<<<< HEAD
#include <libsolidity/ast/AST.h>

#include <libevmasm/SourceLocation.h>
=======
>>>>>>> 7709ece9
#include <libevmasm/LinkerObject.h>

#include <libdevcore/Common.h>
#include <libdevcore/FixedHash.h>

#include <boost/noncopyable.hpp>
#include <json/json.h>

#include <functional>
#include <memory>
#include <ostream>
#include <set>
#include <string>
#include <vector>
<<<<<<< HEAD
#include <functional>
#include <tuple>
=======

namespace langutil
{
class Scanner;
}
>>>>>>> 7709ece9

namespace dev
{

namespace eth
{
class Assembly;
class AssemblyItem;
using AssemblyItems = std::vector<AssemblyItem>;
}

namespace solidity
{

// forward declarations
class ASTNode;
class ContractDefinition;
class FunctionDefinition;
class SourceUnit;
class Compiler;
class GlobalContext;
class Natspec;
class DeclarationContainer;

/**
 * Easy to use and self-contained Solidity compiler with as few header dependencies as possible.
 * It holds state and can be used to either step through the compilation stages (and abort e.g.
 * before compilation to bytecode) or run the whole compilation in one call.
 * If error recovery is active, it is possible to progress through the stages even when
 * there are errors. In any case, producing code is only possible without errors.
 */
class CompilerStack: boost::noncopyable
{
public:
	enum State {
		Empty,
		SourcesSet,
		ParsingPerformed,
		AnalysisPerformed,
		CompilationSuccessful
	};

	struct Remapping
	{
		std::string context;
		std::string prefix;
		std::string target;
	};

	/// Creates a new compiler stack.
	/// @param _readFile callback to used to read files for import statements. Must return
	/// and must not emit exceptions.
	explicit CompilerStack(ReadCallback::Callback const& _readFile = ReadCallback::Callback());

	~CompilerStack();

	/// @returns the list of errors that occurred during parsing and type checking.
	langutil::ErrorList const& errors() const { return m_errorReporter.errors(); }

	/// @returns the current state.
	State state() const { return m_stackState; }

	bool hasError() const { return m_hasError; }

	bool compilationSuccessful() const { return m_stackState >= CompilationSuccessful; }

	/// Resets the compiler to an empty state. Unless @a _keepSettings is set to true,
	/// all settings are reset as well.
	void reset(bool _keepSettings = false);

	// Parses a remapping of the format "context:prefix=target".
	static boost::optional<Remapping> parseRemapping(std::string const& _remapping);

	/// Sets path remappings.
	/// Must be set before parsing.
	void setRemappings(std::vector<Remapping> const& _remappings);

	/// Sets library addresses. Addresses are cleared iff @a _libraries is missing.
	/// Must be set before parsing.
	void setLibraries(std::map<std::string, h160> const& _libraries = std::map<std::string, h160>{});

	/// Changes the optimiser settings.
	/// Must be set before parsing.
	void setOptimiserSettings(bool _optimize, unsigned _runs = 200);

	/// Changes the optimiser settings.
	/// Must be set before parsing.
	void setOptimiserSettings(OptimiserSettings _settings);

	/// Set whether or not parser error is desired.
	/// When called without an argument it will revert to the default.
	/// Must be set before parsing.
	void setParserErrorRecovery(bool _wantErrorRecovery = false)
	{
		m_parserErrorRecovery = _wantErrorRecovery;
	}

	/// Set the EVM version used before running compile.
	/// When called without an argument it will revert to the default version.
	/// Must be set before parsing.
	void setEVMVersion(langutil::EVMVersion _version = langutil::EVMVersion{});

	/// Sets the requested contract names by source.
	/// If empty, no filtering is performed and every contract
	/// found in the supplied sources is compiled.
	/// Names are cleared iff @a _contractNames is missing.
	void setRequestedContractNames(std::map<std::string, std::set<std::string>> const& _contractNames = std::map<std::string, std::set<std::string>>{})
	{
		m_requestedContractNames = _contractNames;
	}

<<<<<<< HEAD
	/// Sets the standard to be checked by contract standard checker.
	void setContractStandard(std::string const& _contractStandard)
	{
		m_contractStandard = _contractStandard;
	}
=======
	/// Enable experimental generation of Yul IR code.
	void enableIRGeneration(bool _enable = true) { m_generateIR = _enable; }

	/// Enable experimental generation of eWasm code. If enabled, IR is also generated.
	void enableEWasmGeneration(bool _enable = true) { m_generateEWasm = _enable; }
>>>>>>> 7709ece9

	/// @arg _metadataLiteralSources When true, store sources as literals in the contract metadata.
	/// Must be set before parsing.
	void useMetadataLiteralSources(bool _metadataLiteralSources);

	/// Sets the sources. Must be set before parsing.
	void setSources(StringMap _sources);

	/// Adds a response to an SMTLib2 query (identified by the hash of the query input).
	/// Must be set before parsing.
	void addSMTLib2Response(h256 const& _hash, std::string const& _response);

	/// Parses all source units that were added
	/// @returns false on error.
	bool parse();

	/// Performs the analysis steps (imports, scopesetting, syntaxCheck, referenceResolving,
	///  typechecking, staticAnalysis) on previously parsed sources.
	/// @returns false on error.
	bool analyze();

	/// Parses and analyzes all source units that were added
	/// @returns false on error.
	bool parseAndAnalyze();

	/// Compiles the source units that were previously added and parsed.
	/// @returns false on error.
	bool compile();

	/// @returns the list of sources (paths) used
	std::vector<std::string> sourceNames() const;

	/// @returns a mapping assigning each source name its index inside the vector returned
	/// by sourceNames().
	std::map<std::string, unsigned> sourceIndices() const;

	/// @returns the previously used scanner, useful for counting lines during error reporting.
	langutil::Scanner const& scanner(std::string const& _sourceName) const;

	/// @returns the parsed source unit with the supplied name.
	SourceUnit const& ast(std::string const& _sourceName) const;

	/// Helper function for logs printing. Do only use in error cases, it's quite expensive.
	/// line and columns are numbered starting from 1 with following order:
	/// start line, start column, end line, end column
	std::tuple<int, int, int, int> positionFromSourceLocation(langutil::SourceLocation const& _sourceLocation) const;

	/// @returns a list of unhandled queries to the SMT solver (has to be supplied in a second run
	/// by calling @a addSMTLib2Response).
	std::vector<std::string> const& unhandledSMTLib2Queries() const { return m_unhandledSMTLib2Queries; }

	/// @returns a list of the contract names in the sources.
	std::vector<std::string> contractNames() const;

	/// @returns the name of the last contract.
	std::string const lastContractName() const;

	/// @returns either the contract's name or a mixture of its name and source file, sanitized for filesystem use
	std::string const filesystemFriendlyName(std::string const& _contractName) const;

	/// @returns the IR representation of a contract.
	std::string const& yulIR(std::string const& _contractName) const;

	/// @returns the optimized IR representation of a contract.
	std::string const& yulIROptimized(std::string const& _contractName) const;

	/// @returns the eWasm (text) representation of a contract.
	std::string const& eWasm(std::string const& _contractName) const;

	/// @returns the assembled object for a contract.
	eth::LinkerObject const& object(std::string const& _contractName) const;

	/// @returns the runtime object for the contract.
	eth::LinkerObject const& runtimeObject(std::string const& _contractName) const;

	/// @returns normal contract assembly items
	eth::AssemblyItems const* assemblyItems(std::string const& _contractName) const;

	/// @returns runtime contract assembly items
	eth::AssemblyItems const* runtimeAssemblyItems(std::string const& _contractName) const;

	/// @returns the string that provides a mapping between bytecode and sourcecode or a nullptr
	/// if the contract does not (yet) have bytecode.
	std::string const* sourceMapping(std::string const& _contractName) const;

	/// @returns the string that provides a mapping between runtime bytecode and sourcecode.
	/// if the contract does not (yet) have bytecode.
	std::string const* runtimeSourceMapping(std::string const& _contractName) const;

	/// @return a verbose text representation of the assembly.
	/// @arg _sourceCodes is the map of input files to source code strings
	/// Prerequisite: Successful compilation.
	std::string assemblyString(std::string const& _contractName, StringMap _sourceCodes = StringMap()) const;

	/// @returns a JSON representation of the assembly.
	/// @arg _sourceCodes is the map of input files to source code strings
	/// Prerequisite: Successful compilation.
	Json::Value assemblyJSON(std::string const& _contractName, StringMap const& _sourceCodes = StringMap()) const;

	/// @returns a JSON representing the contract ABI.
	/// Prerequisite: Successful call to parse or compile.
	Json::Value const& contractABI(std::string const& _contractName) const;

	/// @returns a JSON representing the contract's user documentation.
	/// Prerequisite: Successful call to parse or compile.
	Json::Value const& natspecUser(std::string const& _contractName) const;

	/// @returns a JSON representing the contract's developer documentation.
	/// Prerequisite: Successful call to parse or compile.
	Json::Value const& natspecDev(std::string const& _contractName) const;

	/// @returns a JSON representing a map of method identifiers (hashes) to function names.
	Json::Value methodIdentifiers(std::string const& _contractName) const;

	/// @returns the Contract Metadata
	std::string const& metadata(std::string const& _contractName) const;

	/// @returns a JSON representing the estimated gas usage for contract creation, internal and external functions
	Json::Value gasEstimates(std::string const& _contractName) const;

<<<<<<< HEAD
	std::vector<std::tuple<VariableDeclaration const*, u256, unsigned>> stateVariables(std::string const& _contractName) const;
	std::vector<StructDefinition const*> definedStructs(std::string const& _contractName) const;

=======
	/// Overwrites the release/prerelease flag. Should only be used for testing.
	void overwriteReleaseFlag(bool release) { m_release = release; }
>>>>>>> 7709ece9
private:
	/// The state per source unit. Filled gradually during parsing.
	struct Source
	{
		std::shared_ptr<langutil::Scanner> scanner;
		std::shared_ptr<SourceUnit> ast;
		h256 mutable keccak256HashCached;
		h256 mutable swarmHashCached;
		std::string mutable ipfsUrlCached;
		void reset() { *this = Source(); }
		h256 const& keccak256() const;
		h256 const& swarmHash() const;
		std::string const& ipfsUrl() const;
	};

	/// The state per contract. Filled gradually during compilation.
	struct Contract
	{
		ContractDefinition const* contract = nullptr;
		std::shared_ptr<Compiler> compiler;
		eth::LinkerObject object; ///< Deployment object (includes the runtime sub-object).
		eth::LinkerObject runtimeObject; ///< Runtime object.
		std::string yulIR; ///< Experimental Yul IR code.
		std::string yulIROptimized; ///< Optimized experimental Yul IR code.
		std::string eWasm; ///< Experimental eWasm code (text representation).
		mutable std::unique_ptr<std::string const> metadata; ///< The metadata json that will be hashed into the chain.
		mutable std::unique_ptr<Json::Value const> abi;
		mutable std::unique_ptr<Json::Value const> userDocumentation;
		mutable std::unique_ptr<Json::Value const> devDocumentation;
		mutable std::unique_ptr<std::string const> sourceMapping;
		mutable std::unique_ptr<std::string const> runtimeSourceMapping;
	};

	/// Loads the missing sources from @a _ast (named @a _path) using the callback
	/// @a m_readFile and stores the absolute paths of all imports in the AST annotations.
	/// @returns the newly loaded sources.
	StringMap loadMissingSources(SourceUnit const& _ast, std::string const& _path);
	std::string applyRemapping(std::string const& _path, std::string const& _context);
	void resolveImports();

	/// @returns true if the source is requested to be compiled.
	bool isRequestedSource(std::string const& _sourceName) const;

	/// @returns true if the contract is requested to be compiled.
	bool isRequestedContract(ContractDefinition const& _contract) const;

	/// Compile a single contract.
	/// @param _otherCompilers provides access to compilers of other contracts, to get
	///                        their bytecode if needed. Only filled after they have been compiled.
	void compileContract(
		ContractDefinition const& _contract,
		std::map<ContractDefinition const*, std::shared_ptr<Compiler const>>& _otherCompilers
	);

	/// Generate Yul IR for a single contract.
	/// The IR is stored but otherwise unused.
	void generateIR(ContractDefinition const& _contract);

	/// Generate eWasm text representation for a single contract.
	void generateEWasm(ContractDefinition const& _contract);

	/// Links all the known library addresses in the available objects. Any unknown
	/// library will still be kept as an unlinked placeholder in the objects.
	void link();

	/// @returns the contract object for the given @a _contractName.
	/// Can only be called after state is CompilationSuccessful.
	Contract const& contract(std::string const& _contractName) const;

	/// @returns the source object for the given @a _sourceName.
	/// Can only be called after state is SourcesSet.
	Source const& source(std::string const& _sourceName) const;

	/// @returns the parsed contract with the supplied name. Throws an exception if the contract
	/// does not exist.
	ContractDefinition const& contractDefinition(std::string const& _contractName) const;

	/// @returns the metadata JSON as a compact string for the given contract.
	std::string createMetadata(Contract const& _contract) const;

	/// @returns the metadata CBOR for the given serialised metadata JSON.
	bytes createCBORMetadata(std::string const& _metadata, bool _experimentalMode);

	/// @returns the computer source mapping string.
	std::string computeSourceMapping(eth::AssemblyItems const& _items) const;

	/// @returns the contract ABI as a JSON object.
	/// This will generate the JSON object and store it in the Contract object if it is not present yet.
	Json::Value const& contractABI(Contract const&) const;

	/// @returns the Natspec User documentation as a JSON object.
	/// This will generate the JSON object and store it in the Contract object if it is not present yet.
	Json::Value const& natspecUser(Contract const&) const;

	/// @returns the Natspec Developer documentation as a JSON object.
	/// This will generate the JSON object and store it in the Contract object if it is not present yet.
	Json::Value const& natspecDev(Contract const&) const;

	/// @returns the Contract Metadata
	/// This will generate the metadata and store it in the Contract object if it is not present yet.
	std::string const& metadata(Contract const&) const;

	/// @returns the offset of the entry point of the given function into the list of assembly items
	/// or zero if it is not found or does not exist.
	size_t functionEntryPoint(
		std::string const& _contractName,
		FunctionDefinition const& _function
	) const;

	ReadCallback::Callback m_readFile;
	OptimiserSettings m_optimiserSettings;
	langutil::EVMVersion m_evmVersion;
	std::map<std::string, std::set<std::string>> m_requestedContractNames;
	bool m_generateIR;
	bool m_generateEWasm;
	std::map<std::string, h160> m_libraries;
	/// list of path prefix remappings, e.g. mylibrary: github.com/ethereum = /usr/local/ethereum
	/// "context:prefix=target"
	std::vector<Remapping> m_remappings;
	std::map<std::string const, Source> m_sources;
	std::vector<std::string> m_unhandledSMTLib2Queries;
	std::map<h256, std::string> m_smtlib2Responses;
	std::shared_ptr<GlobalContext> m_globalContext;
	std::vector<Source const*> m_sourceOrder;
	/// This is updated during compilation.
	std::map<ASTNode const*, std::shared_ptr<DeclarationContainer>> m_scopes;
	std::map<std::string const, Contract> m_contracts;
<<<<<<< HEAD
	boost::optional<std::string> m_contractStandard;
	ErrorList m_errorList;
	ErrorReporter m_errorReporter;
=======
	langutil::ErrorList m_errorList;
	langutil::ErrorReporter m_errorReporter;
>>>>>>> 7709ece9
	bool m_metadataLiteralSources = false;
	bool m_parserErrorRecovery = false;
	State m_stackState = Empty;
	/// Whether or not there has been an error during processing.
	/// If this is true, the stack will refuse to generate code.
	bool m_hasError = false;
	bool m_release = VersionIsRelease;
};

}
}<|MERGE_RESOLUTION|>--- conflicted
+++ resolved
@@ -31,12 +31,6 @@
 #include <liblangutil/EVMVersion.h>
 #include <liblangutil/SourceLocation.h>
 
-<<<<<<< HEAD
-#include <libsolidity/ast/AST.h>
-
-#include <libevmasm/SourceLocation.h>
-=======
->>>>>>> 7709ece9
 #include <libevmasm/LinkerObject.h>
 
 #include <libdevcore/Common.h>
@@ -51,16 +45,11 @@
 #include <set>
 #include <string>
 #include <vector>
-<<<<<<< HEAD
-#include <functional>
-#include <tuple>
-=======
 
 namespace langutil
 {
 class Scanner;
 }
->>>>>>> 7709ece9
 
 namespace dev
 {
@@ -172,19 +161,16 @@
 		m_requestedContractNames = _contractNames;
 	}
 
-<<<<<<< HEAD
 	/// Sets the standard to be checked by contract standard checker.
 	void setContractStandard(std::string const& _contractStandard)
 	{
 		m_contractStandard = _contractStandard;
 	}
-=======
 	/// Enable experimental generation of Yul IR code.
 	void enableIRGeneration(bool _enable = true) { m_generateIR = _enable; }
 
 	/// Enable experimental generation of eWasm code. If enabled, IR is also generated.
 	void enableEWasmGeneration(bool _enable = true) { m_generateEWasm = _enable; }
->>>>>>> 7709ece9
 
 	/// @arg _metadataLiteralSources When true, store sources as literals in the contract metadata.
 	/// Must be set before parsing.
@@ -305,14 +291,8 @@
 	/// @returns a JSON representing the estimated gas usage for contract creation, internal and external functions
 	Json::Value gasEstimates(std::string const& _contractName) const;
 
-<<<<<<< HEAD
-	std::vector<std::tuple<VariableDeclaration const*, u256, unsigned>> stateVariables(std::string const& _contractName) const;
-	std::vector<StructDefinition const*> definedStructs(std::string const& _contractName) const;
-
-=======
 	/// Overwrites the release/prerelease flag. Should only be used for testing.
 	void overwriteReleaseFlag(bool release) { m_release = release; }
->>>>>>> 7709ece9
 private:
 	/// The state per source unit. Filled gradually during parsing.
 	struct Source
@@ -440,14 +420,9 @@
 	/// This is updated during compilation.
 	std::map<ASTNode const*, std::shared_ptr<DeclarationContainer>> m_scopes;
 	std::map<std::string const, Contract> m_contracts;
-<<<<<<< HEAD
 	boost::optional<std::string> m_contractStandard;
-	ErrorList m_errorList;
-	ErrorReporter m_errorReporter;
-=======
 	langutil::ErrorList m_errorList;
 	langutil::ErrorReporter m_errorReporter;
->>>>>>> 7709ece9
 	bool m_metadataLiteralSources = false;
 	bool m_parserErrorRecovery = false;
 	State m_stackState = Empty;
