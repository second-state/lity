--- conflicted
+++ resolved
@@ -76,25 +76,14 @@
 			ret = ret * 10 + (versionString[i] - '0');
 		return ret;
 	};
-<<<<<<< HEAD
-	ret.push_back(byte(parseDecimal()));
+	ret.push_back(uint8_t(parseDecimal()));
 	solAssert(i < versionString.size() && versionString[i] == '.', "");
 	++i;
-	ret.push_back(byte(parseDecimal()));
+	ret.push_back(uint8_t(parseDecimal()));
 	solAssert(i < versionString.size() && versionString[i] == '.', "");
 	++i;
-	ret.push_back(byte(parseDecimal()));
+	ret.push_back(uint8_t(parseDecimal()));
 	solAssert(i < versionString.size() && (versionString[i] == '-' || versionString[i] == '+'), "");
-=======
-	ret.push_back(uint8_t(parseDecimal()));
-	solAssert(i < VersionString.size() && VersionString[i] == '.', "");
-	++i;
-	ret.push_back(uint8_t(parseDecimal()));
-	solAssert(i < VersionString.size() && VersionString[i] == '.', "");
-	++i;
-	ret.push_back(uint8_t(parseDecimal()));
-	solAssert(i < VersionString.size() && (VersionString[i] == '-' || VersionString[i] == '+'), "");
->>>>>>> 1d4f565a
 	++i;
 	size_t commitpos = versionString.find("commit.");
 	solAssert(commitpos != string::npos, "");
