--- conflicted
+++ resolved
@@ -35,13 +35,9 @@
 #include <libsolidity/analysis/SyntaxChecker.h>
 #include <libsolidity/analysis/TypeChecker.h>
 #include <libsolidity/analysis/ViewPureChecker.h>
-<<<<<<< HEAD
-#include <libsolidity/analysis/ContractStandardChecker.h>
-=======
 
 #include <libsolidity/ast/AST.h>
 #include <libsolidity/ast/TypeProvider.h>
->>>>>>> 7709ece9
 #include <libsolidity/codegen/Compiler.h>
 #include <libsolidity/formal/ModelChecker.h>
 #include <libsolidity/interface/ABI.h>
@@ -300,14 +296,11 @@
 			for (ASTPointer<ASTNode> const& node: source->ast->nodes())
 				if (ContractDefinition* contract = dynamic_cast<ContractDefinition*>(node.get()))
 				{
-<<<<<<< HEAD
 					m_globalContext->setCurrentContract(*contract);
 					if (!resolver.updateDeclaration(*m_globalContext->currentThis())) return false;
 					if (!resolver.updateDeclaration(*m_globalContext->currentSuper())) return false;
 					if (!resolver.resolveFactMemberReferences(*contract)) return false;
 					if (!resolver.resolveNamesAndTypes(*contract)) return false;
-=======
->>>>>>> 7709ece9
 
 					if (!resolver.resolveNamesAndTypes(*contract)) return false;
 					// Note that we now reference contracts by their fully qualified names, and
