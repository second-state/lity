--- conflicted
+++ resolved
@@ -29,9 +29,6 @@
 Error::Error(Type _type, SourceLocation const& _location, string const& _description):
 	m_type(_type)
 {
-<<<<<<< HEAD
-	m_typeName = typeToCStr(m_type);
-=======
 	switch(m_type)
 	{
 	case Type::DeclarationError:
@@ -54,7 +51,6 @@
 		break;
 	}
 
->>>>>>> 1d4f565a
 	if (!_location.isEmpty())
 		*this << errinfo_sourceLocation(_location);
 	if (!_description.empty())
