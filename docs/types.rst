=====
Types
<<<<<<< HEAD
=====

.. _types-fixed-point-numbers:

Fixed Point Numbers
-------------------

.. WARNING::
   Lity supports fixed point numbers after lity v1.2.6.

Keywords are ``fixedMxN`` for signed fixed point numbers, and ``ufixedMxN``
for unsigned fixed point numbers.
``M`` is the number of bits used by the type, and ``N`` is the number of
fractional points.
``M`` should be a number in ``[8, 256]`` which is divisible by 8, and ``N``
is a positive integer that fits in an ``uint32``.

``ufixed`` and ``fixed`` are aliases to ``ufixed128x18`` and ``fixed128x18``
respectively.

Grammar
```````

.. code::

    SignedFixed   = 'fixed' ( [0-9]+ 'x' [0-9]+ )?
    UnsignedFixed = 'ufixed' ( [0-9]+ 'x' [0-9]+ )?

Operators
`````````

- Arithmetics: binary ``+``, binary ``-``, unary ``+``, unary ``-``, ``*``, ``/``, ``%``
- Comparisons: ``<=``, ``<``, ``==``, ``!=``, ``>=``, ``>``
- Conversions: see :ref:`types-fixed-point-numbers-conversions`.

Arithmetic operators may cause implicit
:ref:`truncation <types-fixed-point-numbers-truncations>`.

Definition
``````````

Take a look at `Wikipedia's explanation <wiki_>`__ for the definition of
fixed point numbers.

.. _wiki: https://en.wikipedia.org/wiki/Fixed-point_arithmetic

You may check the ranges of some fixed point types listed below
to better understand the concept of fixed point numbers.

+---------------+------------------------------+
| Type          | Range                        |
+===============+==============================+
| ``ufixed8x1`` | ``[0.0, 25.5]``              |
+---------------+------------------------------+
| ``ufixed8x8`` | ``[0.00000000, 0.00000255]`` |
+---------------+------------------------------+
| ``fixed16x2`` | ``[-327.68, 32767]``         |
+---------------+------------------------------+
| ``fixed16x7`` | ``[-0.0032768, 0.0032767]``  |
+---------------+------------------------------+

.. _types-fixed-point-numbers-conversions:

Conversions between Literals and Fixed Point Types
``````````````````````````````````````````````````

Decimal literals can be converted to the target fixed point type
only if it fits into ``N`` bits.

Implcit Conversion
''''''''''''''''''

Decimal literals can be converted to fixed point types
implicitly if no :ref:`truncation <types-fixed-point-numbers-truncations>`
occurred.

.. code-block:: Lity

    ufixed8x2 a = 1.1; // rational 11/10 to ufixed8x2, ok
    fixed8x1 sa = 1.1; // rational 11/10 to fixed8x1, ok

    ufixed8x2 b = 9.9; // rational 99/10 to ufixed8x2 [0.00, 2.55], fail

Explcit Conversion
''''''''''''''''''

When :ref:`truncation <types-fixed-point-numbers-truncations>` will occur,
explicit conversion is required.

.. code-block:: Lity

    ufixed16x2 pi = ufixed16x2(3.1415926535); // truncated to 3.14

Not Convertible
'''''''''''''''

A ``TypeError`` is raised when the literal does not fit into ``N`` bits
even if using explcit conversion.

.. code-block:: Lity

    // store 2.56 into ufixed8x1 [0.0, 25.5] results in TypeError
    ufixed8x1 a = 25.6;
    ufixed8x1 b = ufixed8x1(25.6);

Conversions between Different Fixed Point Types
```````````````````````````````````````````````

Explicit conversion is also required between different fixed point types
if it might cause :ref:`truncation <types-fixed-point-numbers-truncations>`.

.. code-block:: Lity

    ufixed16x2 pi2 = 3.14;
    ufixed16x4 pie = ufixed16x4(pi2); // still 3.14 but need explicit conversion

.. WARNING::
   Conversions that causes overflow or underflow of fixed point types
   is currently undefined.

.. code-block:: Lity

    fixed8x1 a = -1.0;
    fixed8x1 b = -0.1;
    ufixed8x1 ua = ufixed8x1(a); // undefined
    ufixed8x1 ub = ufixed8x1(b); // undefined

.. _types-fixed-point-numbers-truncations:

Truncations
```````````

If a fixed point number has more than ``N`` digits after its decimal point,
all digits after the ``N``-th digit are truncated.

.. TODO::
   Add some examples here.

ABI Types
`````````

``fixedMxN`` for signed fixed point numbers, and
``ufixedMxN`` for unsigned fixed point numbers.
The definition of ``M`` and ``N`` are the same as those
in the definition of Lity fixed point numbers.

Compatibility with Solidity
```````````````````````````

Fixed point numbers are not fully supported in Solidity yet.
The range of fractional points ``N`` in Solidity is currently ``[0, 80]`` (see
`Solidity's documentation for fixed point numbers <soldoc_>`__).
There's a discussion to change it to ``[0, 77]`` `here at #4061 <i4061_>`__.

.. _i4061: https://github.com/ethereum/solidity/issues/4061
.. _soldoc: https://solidity.readthedocs.io/en/latest/types.html#fixed-point-numbers
=======
*****

Solidity is a statically typed language, which means that the type of each
variable (state and local) needs to be specified.
Solidity provides several elementary types which can be combined to form complex types.

In addition, types can interact with each other in expressions containing
operators. For a quick reference of the various operators, see :ref:`order`.

The concept of "undefined" or "null" values does not exist in Solidity, but newly
declared variables always have a :ref:`default value<default-value>` dependent
on its type. To handle any unexpected values, you should use the :ref:`revert function<assert-and-require>` to revert the whole transaction, or return a
tuple with a second `bool` value denoting success.

.. include:: types/value-types.rst

.. include:: types/reference-types.rst

.. include:: types/mapping-types.rst

.. include:: types/operators.rst

.. include:: types/conversion.rst
>>>>>>> 10d17f24
<|MERGE_RESOLUTION|>--- conflicted
+++ resolved
@@ -1,6 +1,5 @@
 =====
 Types
-<<<<<<< HEAD
 =====
 
 .. _types-fixed-point-numbers:
@@ -10,6 +9,7 @@
 
 .. WARNING::
    Lity supports fixed point numbers after lity v1.2.6.
+
 
 Keywords are ``fixedMxN`` for signed fixed point numbers, and ``ufixedMxN``
 for unsigned fixed point numbers.
@@ -156,29 +156,4 @@
 There's a discussion to change it to ``[0, 77]`` `here at #4061 <i4061_>`__.
 
 .. _i4061: https://github.com/ethereum/solidity/issues/4061
-.. _soldoc: https://solidity.readthedocs.io/en/latest/types.html#fixed-point-numbers
-=======
-*****
-
-Solidity is a statically typed language, which means that the type of each
-variable (state and local) needs to be specified.
-Solidity provides several elementary types which can be combined to form complex types.
-
-In addition, types can interact with each other in expressions containing
-operators. For a quick reference of the various operators, see :ref:`order`.
-
-The concept of "undefined" or "null" values does not exist in Solidity, but newly
-declared variables always have a :ref:`default value<default-value>` dependent
-on its type. To handle any unexpected values, you should use the :ref:`revert function<assert-and-require>` to revert the whole transaction, or return a
-tuple with a second `bool` value denoting success.
-
-.. include:: types/value-types.rst
-
-.. include:: types/reference-types.rst
-
-.. include:: types/mapping-types.rst
-
-.. include:: types/operators.rst
-
-.. include:: types/conversion.rst
->>>>>>> 10d17f24
+.. _soldoc: https://solidity.readthedocs.io/en/latest/types.html#fixed-point-numbers