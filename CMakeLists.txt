cmake_minimum_required(VERSION 3.0.0)

set(ETH_CMAKE_DIR   "${CMAKE_CURRENT_LIST_DIR}/cmake"   CACHE PATH "The the path to the cmake directory")
list(APPEND CMAKE_MODULE_PATH ${ETH_CMAKE_DIR})

include(EthToolchains)

# Set cmake_policies
include(EthPolicy)
eth_policy()

# project name and version should be set after cmake_policy CMP0048
<<<<<<< HEAD
set(LITY_PROJECT_VERSION "1.2.6")
set(SOLC_PROJECT_VERSION "0.4.25")
project(lity VERSION ${LITY_PROJECT_VERSION})

option(LITYC_LINK_STATIC "Link lityc executable statically on supported platforms" OFF)
=======
set(PROJECT_VERSION "0.5.3")
project(solidity VERSION ${PROJECT_VERSION} LANGUAGES CXX)

option(LLL "Build LLL" OFF)
option(SOLC_LINK_STATIC "Link solc executable statically on supported platforms" OFF)
>>>>>>> 10d17f24
option(LLLC_LINK_STATIC "Link lllc executable statically on supported platforms" OFF)
option(INSTALL_LLLC "Include lllc executable in installation" ${LLL})

# Setup cccache.
include(EthCcache)

# Let's find our dependencies
include(EthDependencies)
include(jsoncpp)
include_directories(SYSTEM ${JSONCPP_INCLUDE_DIR})

find_package(Threads)

# Figure out what compiler and system are we using
include(EthCompilerSettings)

# Include utils
include(EthUtils)

# Create license.h from LICENSE.txt and template
# Converting to char array is required due to MSVC's string size limit.
file(READ ${CMAKE_SOURCE_DIR}/LICENSE.txt LICENSE_TEXT HEX)
string(REGEX MATCHALL ".." LICENSE_TEXT "${LICENSE_TEXT}")
string(REGEX REPLACE ";" ",\n\t0x" LICENSE_TEXT "${LICENSE_TEXT}")
set(LICENSE_TEXT "0x${LICENSE_TEXT}")

configure_file("${CMAKE_SOURCE_DIR}/cmake/templates/license.h.in" include/license.h)

include(EthOptions)
configure_project(TESTS)

add_subdirectory(libdevcore)
add_subdirectory(liblangutil)
add_subdirectory(libevmasm)
add_subdirectory(libyul)
add_subdirectory(libsolidity)
add_subdirectory(liblityc)

if (NOT EMSCRIPTEN)
<<<<<<< HEAD
	add_subdirectory(lityc)
	add_subdirectory(liblll)
	add_subdirectory(lllc)
=======
	add_subdirectory(solc)
	if (LLL)
		add_subdirectory(liblll)
		add_subdirectory(lllc)
	endif()
>>>>>>> 10d17f24
endif()

if (TESTS AND NOT EMSCRIPTEN)
	add_subdirectory(test)
endif()<|MERGE_RESOLUTION|>--- conflicted
+++ resolved
@@ -10,19 +10,12 @@
 eth_policy()
 
 # project name and version should be set after cmake_policy CMP0048
-<<<<<<< HEAD
-set(LITY_PROJECT_VERSION "1.2.6")
-set(SOLC_PROJECT_VERSION "0.4.25")
-project(lity VERSION ${LITY_PROJECT_VERSION})
+set(LITY_PROJECT_VERSION "1.3.0")
+set(SOLC_PROJECT_VERSION "0.5.3")
+project(lity VERSION ${LITY_PROJECT_VERSION} LANGUAGES CXX)
 
 option(LITYC_LINK_STATIC "Link lityc executable statically on supported platforms" OFF)
-=======
-set(PROJECT_VERSION "0.5.3")
-project(solidity VERSION ${PROJECT_VERSION} LANGUAGES CXX)
-
 option(LLL "Build LLL" OFF)
-option(SOLC_LINK_STATIC "Link solc executable statically on supported platforms" OFF)
->>>>>>> 10d17f24
 option(LLLC_LINK_STATIC "Link lllc executable statically on supported platforms" OFF)
 option(INSTALL_LLLC "Include lllc executable in installation" ${LLL})
 
@@ -62,17 +55,11 @@
 add_subdirectory(liblityc)
 
 if (NOT EMSCRIPTEN)
-<<<<<<< HEAD
 	add_subdirectory(lityc)
-	add_subdirectory(liblll)
-	add_subdirectory(lllc)
-=======
-	add_subdirectory(solc)
 	if (LLL)
 		add_subdirectory(liblll)
 		add_subdirectory(lllc)
 	endif()
->>>>>>> 10d17f24
 endif()
 
 if (TESTS AND NOT EMSCRIPTEN)
