--- conflicted
+++ resolved
@@ -10,15 +10,10 @@
 eth_policy()
 
 # project name and version should be set after cmake_policy CMP0048
-<<<<<<< HEAD
 set(LITY_PROJECT_VERSION "1.2.8")
-set(SOLC_PROJECT_VERSION "0.5.0")
-project(lity VERSION ${LITY_PROJECT_VERSION})
-
+set(SOLC_PROJECT_VERSION "0.5.12")
+project(lity VERSION ${LITY_PROJECT_VERSION} LANGUAGES C CXX)
 option(LITYC_LINK_STATIC "Link lityc executable statically on supported platforms" OFF)
-=======
-set(PROJECT_VERSION "0.5.12")
-project(solidity VERSION ${PROJECT_VERSION} LANGUAGES C CXX)
 
 include(TestBigEndian)
 TEST_BIG_ENDIAN(IS_BIG_ENDIAN)
@@ -27,8 +22,6 @@
 endif()
 
 option(LLL "Build LLL" OFF)
-option(SOLC_LINK_STATIC "Link solc executable statically on supported platforms" OFF)
->>>>>>> 7709ece9
 option(LLLC_LINK_STATIC "Link lllc executable statically on supported platforms" OFF)
 option(INSTALL_LLLC "Include lllc executable in installation" ${LLL})
 
@@ -68,17 +61,11 @@
 add_subdirectory(liblityc)
 
 if (NOT EMSCRIPTEN)
-<<<<<<< HEAD
 	add_subdirectory(lityc)
-	add_subdirectory(liblll)
-	add_subdirectory(lllc)
-=======
-	add_subdirectory(solc)
 	if (LLL)
 		add_subdirectory(liblll)
 		add_subdirectory(lllc)
 	endif()
->>>>>>> 7709ece9
 endif()
 
 if (TESTS AND NOT EMSCRIPTEN)
