commit_hash.txt
prerelease.txt

# Compiled Object files
*.slo
*.lo
*.o
*.obj

# Precompiled Headers
*.gch
*.pch

# Compiled Dynamic libraries
*.so
*.dylib
*.dll

# Fortran module files
*.mod

# Compiled Static libraries
*.lai
*.la
*.a
*.lib

# Executables
*.exe
*.out
*.app

# Build directory
build/
docs/_build
docs/utils/__pycache__
docs/utils/*.pyc
/deps/downloads/
deps/install
deps/cache

# vim stuff
<<<<<<< HEAD
*.swo
*.swp
=======
[._]*.sw[a-p]
[._]sw[a-p]
>>>>>>> 10d17f24

# IDE files
.idea
.vscode
browse.VC.db
CMakeLists.txt.user
/CMakeSettings.json
/.vs
/.cproject
/.project<|MERGE_RESOLUTION|>--- conflicted
+++ resolved
@@ -40,13 +40,8 @@
 deps/cache
 
 # vim stuff
-<<<<<<< HEAD
-*.swo
-*.swp
-=======
 [._]*.sw[a-p]
 [._]sw[a-p]
->>>>>>> 10d17f24
 
 # IDE files
 .idea
