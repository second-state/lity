#!/usr/bin/env python2
#
# This script reads C++ or RST source files and writes all
# multi-line strings into individual files.
# This can be used to extract the Solidity test cases
# into files for e.g. fuzz testing as
# scripts/isolate_tests.py test/libsolidity/*

import sys
import re
import os
import hashlib
from os.path import join, isfile

def extract_test_cases(path):
    lines = open(path, 'rb').read().splitlines()

    inside = False
    delimiter = ''
    tests = []

    for l in lines:
      if inside:
        if l.strip().endswith(')' + delimiter + '";'):
          inside = False
        else:
          tests[-1] += l + '\n'
      else:
        m = re.search(r'R"([^(]*)\($', l.strip())
        if m:
          inside = True
          delimiter = m.group(1)
          tests += ['']

    return tests

# Contract sources are indented by 4 spaces.
# Look for `pragma solidity`, `contract`, `library` or `interface`
# and abort a line not indented properly.
def extract_docs_cases(path):
    inside = False
    tests = []

<<<<<<< HEAD
    for l in lines:
      if inside:
        # Abort if indentation is missing
        m = re.search(r'^[^ ]+', l)
        if m:
          inside = False
        else:
          tests[-1] += l + '\n'
      else:
        m = re.search(r'^[ ]+// This will not compile', l)
        if m:
          ignore = True

        if ignore:
          # Abort if indentation is missing
          m = re.search(r'^[^ ]+', l)
          if m:
            ignore = False
        else:
          m = re.search(r'^[ ]+pragma lity .*[0-9]+\.[0-9]+\.[0-9]+;$', l)
          if m:
            inside = True
            tests += [l]
=======
    # Collect all snippets of indented blocks
    for l in open(path, 'rb').read().splitlines():
        if l != '':
            if not inside and l.startswith(' '):
                # start new test
                tests += ['']
            inside = l.startswith(' ')
        if inside:
            tests[-1] += l + '\n'
    # Filter all tests that do not contain Solidity
    return [
        test for test in tests
        if re.search(r'^    [ ]*(pragma solidity|contract |library |interface )', test, re.MULTILINE)
    ]

def write_cases(f, tests):
    cleaned_filename = f.replace(".","_").replace("-","_").replace(" ","_").lower()
    for test in tests:
        open('test_%s_%s.sol' % (hashlib.sha256(test).hexdigest(), cleaned_filename), 'wb').write(test)
>>>>>>> 10d17f24


def extract_and_write(f, path):
        if docs:
            cases = extract_docs_cases(path)
        else:
            if f.endswith('.sol'):
                cases = [open(path, 'r').read()]
            else:
                cases = extract_test_cases(path)
        write_cases(f, cases)

if __name__ == '__main__':
    path = sys.argv[1]
    docs = False
    if len(sys.argv) > 2 and sys.argv[2] == 'docs':
      docs = True

    if isfile(path):
        extract_and_write(path, path)
    else:
        for root, subdirs, files in os.walk(path):
            if '_build' in subdirs:
                subdirs.remove('_build')
            if 'compilationTests' in subdirs:
                subdirs.remove('compilationTests')
            for f in files:
                path = join(root, f)
                extract_and_write(f, path)<|MERGE_RESOLUTION|>--- conflicted
+++ resolved
@@ -41,31 +41,6 @@
     inside = False
     tests = []
 
-<<<<<<< HEAD
-    for l in lines:
-      if inside:
-        # Abort if indentation is missing
-        m = re.search(r'^[^ ]+', l)
-        if m:
-          inside = False
-        else:
-          tests[-1] += l + '\n'
-      else:
-        m = re.search(r'^[ ]+// This will not compile', l)
-        if m:
-          ignore = True
-
-        if ignore:
-          # Abort if indentation is missing
-          m = re.search(r'^[^ ]+', l)
-          if m:
-            ignore = False
-        else:
-          m = re.search(r'^[ ]+pragma lity .*[0-9]+\.[0-9]+\.[0-9]+;$', l)
-          if m:
-            inside = True
-            tests += [l]
-=======
     # Collect all snippets of indented blocks
     for l in open(path, 'rb').read().splitlines():
         if l != '':
@@ -78,14 +53,13 @@
     # Filter all tests that do not contain Solidity
     return [
         test for test in tests
-        if re.search(r'^    [ ]*(pragma solidity|contract |library |interface )', test, re.MULTILINE)
+        if re.search(r'^    [ ]*(pragma lity|contract |library |interface )', test, re.MULTILINE)
     ]
 
 def write_cases(f, tests):
     cleaned_filename = f.replace(".","_").replace("-","_").replace(" ","_").lower()
     for test in tests:
         open('test_%s_%s.sol' % (hashlib.sha256(test).hexdigest(), cleaned_filename), 'wb').write(test)
->>>>>>> 10d17f24
 
 
 def extract_and_write(f, path):
