/*
	This file is part of solidity.

	solidity is free software: you can redistribute it and/or modify
	it under the terms of the GNU General Public License as published by
	the Free Software Foundation, either version 3 of the License, or
	(at your option) any later version.

	solidity is distributed in the hope that it will be useful,
	but WITHOUT ANY WARRANTY; without even the implied warranty of
	MERCHANTABILITY or FITNESS FOR A PARTICULAR PURPOSE.  See the
	GNU General Public License for more details.

	You should have received a copy of the GNU General Public License
	along with solidity.  If not, see <http://www.gnu.org/licenses/>.
*/

#include <test/libsolidity/SyntaxTest.h>
#include <test/Options.h>
#include <boost/algorithm/string.hpp>
#include <boost/algorithm/string/predicate.hpp>
#include <boost/throw_exception.hpp>
#include <fstream>
#include <memory>
#include <stdexcept>

using namespace langutil;
using namespace dev::solidity;
using namespace dev::solidity::test;
using namespace dev::formatting;
using namespace dev;
using namespace std;
namespace fs = boost::filesystem;
using namespace boost::unit_test;

namespace
{

int parseUnsignedInteger(string::iterator& _it, string::iterator _end)
{
	if (_it == _end || !isdigit(*_it))
		throw runtime_error("Invalid test expectation. Source location expected.");
	int result = 0;
	while (_it != _end && isdigit(*_it))
	{
		result *= 10;
		result += *_it - '0';
		++_it;
	}
	return result;
}

}

SyntaxTest::SyntaxTest(string const& _filename, langutil::EVMVersion _evmVersion, bool _parserErrorRecovery): m_evmVersion(_evmVersion)
{
	ifstream file(_filename);
	if (!file)
		BOOST_THROW_EXCEPTION(runtime_error("Cannot open test contract: \"" + _filename + "\"."));
	file.exceptions(ios::badbit);

	m_sources = parseSourcesAndSettings(file);

	if (m_settings.count("optimize-yul"))
	{
		m_optimiseYul = true;
		m_validatedSettings["optimize-yul"] = "true";
		m_settings.erase("optimize-yul");
	}
	m_expectations = parseExpectations(file);
	m_parserErrorRecovery = _parserErrorRecovery;
}

TestCase::TestResult SyntaxTest::run(ostream& _stream, string const& _linePrefix, bool _formatted)
{
	string const versionPragma = "pragma solidity >=0.0;\n";
	compiler().reset();
	auto sourcesWithPragma = m_sources;
	for (auto& source: sourcesWithPragma)
		source.second = versionPragma + source.second;
	compiler().setSources(sourcesWithPragma);
	compiler().setEVMVersion(m_evmVersion);
	compiler().setParserErrorRecovery(m_parserErrorRecovery);
	compiler().setOptimiserSettings(
		m_optimiseYul ?
		OptimiserSettings::full() :
		OptimiserSettings::minimal()
	);
	if (compiler().parse())
		if (compiler().analyze())
			try
			{
				if (!compiler().compile())
					BOOST_THROW_EXCEPTION(runtime_error("Compilation failed even though analysis was successful."));
			}
			catch (UnimplementedFeatureError const& _e)
			{
				m_errorList.emplace_back(SyntaxTestError{
					"UnimplementedFeatureError",
					errorMessage(_e),
					"",
					-1,
					-1
				});
			}

	for (auto const& currentError: filterErrors(compiler().errors(), true))
	{
		int locationStart = -1, locationEnd = -1;
		string sourceName;
		if (auto location = boost::get_error_info<errinfo_sourceLocation>(*currentError))
		{
			// ignore the version pragma inserted by the testing tool when calculating locations.
			if (location->start >= static_cast<int>(versionPragma.size()))
				locationStart = location->start - versionPragma.size();
			if (location->end >= static_cast<int>(versionPragma.size()))
				locationEnd = location->end - versionPragma.size();
			if (location->source)
				sourceName = location->source->name();
		}
		m_errorList.emplace_back(SyntaxTestError{
			currentError->typeName(),
			errorMessage(*currentError),
			sourceName,
			locationStart,
			locationEnd
		});
	}

	return printExpectationAndError(_stream, _linePrefix, _formatted) ? TestResult::Success : TestResult::Failure;
}

bool SyntaxTest::printExpectationAndError(ostream& _stream, string const& _linePrefix, bool _formatted)
{
	if (m_expectations != m_errorList)
	{
		string nextIndentLevel = _linePrefix + "  ";
		AnsiColorized(_stream, _formatted, {BOLD, CYAN}) << _linePrefix << "Expected result:" << endl;
		printErrorList(_stream, m_expectations, nextIndentLevel, _formatted);
		AnsiColorized(_stream, _formatted, {BOLD, CYAN}) << _linePrefix << "Obtained result:" << endl;
		printErrorList(_stream, m_errorList, nextIndentLevel, _formatted);
		return false;
	}
	return true;
}

void SyntaxTest::printSource(ostream& _stream, string const& _linePrefix, bool _formatted) const
{

	if (m_sources.empty())
		return;

	bool outputSourceNames = true;
	if (m_sources.size() == 1 && m_sources.begin()->first.empty())
		outputSourceNames = false;

	if (_formatted)
	{
		for (auto const& [name, source]: m_sources)
		{
			if (outputSourceNames)
				_stream << _linePrefix << formatting::CYAN << "==== Source: " << name << " ====" << formatting::RESET << endl;
			vector<char const*> sourceFormatting(source.length(), formatting::RESET);
			for (auto const& error: m_errorList)
				if (error.sourceName == name && error.locationStart >= 0 && error.locationEnd >= 0)
				{
					assert(static_cast<size_t>(error.locationStart) <= source.length());
					assert(static_cast<size_t>(error.locationEnd) <= source.length());
					bool isWarning = error.type == "Warning";
					for (int i = error.locationStart; i < error.locationEnd; i++)
						if (isWarning)
						{
							if (sourceFormatting[i] == formatting::RESET)
								sourceFormatting[i] = formatting::ORANGE_BACKGROUND_256;
						}
						else
							sourceFormatting[i] = formatting::RED_BACKGROUND;
				}

			_stream << _linePrefix << sourceFormatting.front() << source.front();
			for (size_t i = 1; i < source.length(); i++)
			{
				if (sourceFormatting[i] != sourceFormatting[i - 1])
					_stream << sourceFormatting[i];
				if (source[i] != '\n')
					_stream << source[i];
				else
				{
					_stream << formatting::RESET << endl;
					if (i + 1 < source.length())
						_stream << _linePrefix << sourceFormatting[i];
				}
			}
			_stream << formatting::RESET;
		}

	}
	else
		for (auto const& [name, source]: m_sources)
		{
			if (outputSourceNames)
				_stream << _linePrefix << "==== Source: " + name << " ====" << endl;
			stringstream stream(source);
			string line;
			while (getline(stream, line))
				_stream << _linePrefix << line << endl;
		}
}

void SyntaxTest::printErrorList(
	ostream& _stream,
	vector<SyntaxTestError> const& _errorList,
	string const& _linePrefix,
	bool _formatted
)
{
	if (_errorList.empty())
		AnsiColorized(_stream, _formatted, {BOLD, GREEN}) << _linePrefix << "Success" << endl;
	else
		for (auto const& error: _errorList)
		{
			{
<<<<<<< HEAD
				const char* color;
				if (error.type == "Warning")
					color = YELLOW;
				else if (error.type == "Info")
					color = BROWN;
				else
					color = RED;
				FormattedScope scope(_stream, _formatted, {BOLD, color});
=======
				AnsiColorized scope(_stream, _formatted, {BOLD, (error.type == "Warning") ? YELLOW : RED});
>>>>>>> 7709ece9
				_stream << _linePrefix;
				_stream << error.type << ": ";
			}
			if (!error.sourceName.empty() || error.locationStart >= 0 || error.locationEnd >= 0)
			{
				_stream << "(";
				if (!error.sourceName.empty())
					_stream << error.sourceName << ":";
				if (error.locationStart >= 0)
					_stream << error.locationStart;
				_stream << "-";
				if (error.locationEnd >= 0)
					_stream << error.locationEnd;
				_stream << "): ";
			}
			_stream << error.message << endl;
		}
}

string SyntaxTest::errorMessage(Exception const& _e)
{
	if (_e.comment() && !_e.comment()->empty())
		return boost::replace_all_copy(*_e.comment(), "\n", "\\n");
	else
		return "NONE";
}

vector<SyntaxTestError> SyntaxTest::parseExpectations(istream& _stream)
{
	vector<SyntaxTestError> expectations;
	string line;
	while (getline(_stream, line))
	{
		auto it = line.begin();

		skipSlashes(it, line.end());
		skipWhitespace(it, line.end());

		if (it == line.end()) continue;

		auto typeBegin = it;
		while (it != line.end() && *it != ':')
			++it;
		string errorType(typeBegin, it);

		// skip colon
		if (it != line.end()) it++;

		skipWhitespace(it, line.end());

		int locationStart = -1;
		int locationEnd = -1;
		std::string sourceName;

		if (it != line.end() && *it == '(')
		{
			++it;
			if (it != line.end() && !isdigit(*it))
			{
				auto sourceNameStart = it;
				while (it != line.end() && *it != ':')
					++it;
				sourceName = std::string(sourceNameStart, it);
				expect(it, line.end(), ':');
			}
			locationStart = parseUnsignedInteger(it, line.end());
			expect(it, line.end(), '-');
			locationEnd = parseUnsignedInteger(it, line.end());
			expect(it, line.end(), ')');
			expect(it, line.end(), ':');
		}

		skipWhitespace(it, line.end());

		string errorMessage(it, line.end());
		expectations.emplace_back(SyntaxTestError{
			move(errorType),
			move(errorMessage),
			move(sourceName),
			locationStart,
			locationEnd
		});
	}
	return expectations;
}<|MERGE_RESOLUTION|>--- conflicted
+++ resolved
@@ -220,18 +220,7 @@
 		for (auto const& error: _errorList)
 		{
 			{
-<<<<<<< HEAD
-				const char* color;
-				if (error.type == "Warning")
-					color = YELLOW;
-				else if (error.type == "Info")
-					color = BROWN;
-				else
-					color = RED;
-				FormattedScope scope(_stream, _formatted, {BOLD, color});
-=======
 				AnsiColorized scope(_stream, _formatted, {BOLD, (error.type == "Warning") ? YELLOW : RED});
->>>>>>> 7709ece9
 				_stream << _linePrefix;
 				_stream << error.type << ": ";
 			}
