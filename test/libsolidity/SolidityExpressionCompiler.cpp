/*
	This file is part of solidity.

	solidity is free software: you can redistribute it and/or modify
	it under the terms of the GNU General Public License as published by
	the Free Software Foundation, either version 3 of the License, or
	(at your option) any later version.

	solidity is distributed in the hope that it will be useful,
	but WITHOUT ANY WARRANTY; without even the implied warranty of
	MERCHANTABILITY or FITNESS FOR A PARTICULAR PURPOSE.  See the
	GNU General Public License for more details.

	You should have received a copy of the GNU General Public License
	along with solidity.  If not, see <http://www.gnu.org/licenses/>.
*/
/**
 * @author Christian <c@ethdev.com>
 * @date 2014
 * Unit tests for the solidity expression compiler.
 */

#include <string>

#include <liblangutil/Scanner.h>
#include <libsolidity/parsing/Parser.h>
#include <libsolidity/analysis/NameAndTypeResolver.h>
#include <libsolidity/codegen/CompilerContext.h>
#include <libsolidity/codegen/ExpressionCompiler.h>
#include <libsolidity/ast/AST.h>
#include <libsolidity/ast/TypeProvider.h>
#include <libsolidity/analysis/TypeChecker.h>
#include <liblangutil/ErrorReporter.h>
#include <test/Options.h>

using namespace std;
using namespace dev::eth;
using namespace langutil;

namespace dev
{
namespace solidity
{
namespace test
{

namespace
{

/// Helper class that extracts the first expression in an AST.
class FirstExpressionExtractor: private ASTVisitor
{
public:
	FirstExpressionExtractor(ASTNode& _node): m_expression(nullptr) { _node.accept(*this); }
	Expression* expression() const { return m_expression; }
private:
	virtual bool visit(Assignment& _expression) override { return checkExpression(_expression); }
	virtual bool visit(UnaryOperation& _expression) override { return checkExpression(_expression); }
	virtual bool visit(BinaryOperation& _expression) override { return checkExpression(_expression); }
	virtual bool visit(FunctionCall& _expression) override { return checkExpression(_expression); }
	virtual bool visit(MemberAccess& _expression) override { return checkExpression(_expression); }
	virtual bool visit(IndexAccess& _expression) override { return checkExpression(_expression); }
	virtual bool visit(Identifier& _expression) override { return checkExpression(_expression); }
	virtual bool visit(ElementaryTypeNameExpression& _expression) override { return checkExpression(_expression); }
	virtual bool visit(Literal& _expression) override { return checkExpression(_expression); }
	bool checkExpression(Expression& _expression)
	{
		if (m_expression == nullptr)
			m_expression = &_expression;
		return false;
	}
private:
	Expression* m_expression;
};

Declaration const& resolveDeclaration(
	SourceUnit const& _sourceUnit,
	vector<string> const& _namespacedName,
	NameAndTypeResolver const& _resolver
)
{
	ASTNode const* scope = &_sourceUnit;
	// bracers are required, cause msvc couldn't handle this macro in for statement
	for (string const& namePart: _namespacedName)
	{
		auto declarations = _resolver.resolveName(namePart, scope);
		BOOST_REQUIRE(!declarations.empty());
		BOOST_REQUIRE(scope = *declarations.begin());
	}
	BOOST_REQUIRE(scope);
	return dynamic_cast<Declaration const&>(*scope);
}

bytes compileFirstExpression(
	const string& _sourceCode,
	vector<vector<string>> _functions = {},
	vector<vector<string>> _localVariables = {}
)
{
	ASTPointer<SourceUnit> sourceUnit;
	try
	{
		ErrorList errors;
		ErrorReporter errorReporter(errors);
		sourceUnit = Parser(errorReporter, dev::test::Options::get().evmVersion()).parse(
			make_shared<Scanner>(CharStream(_sourceCode, ""))
		);
		if (!sourceUnit)
			return bytes();
	}
	catch(boost::exception const& _e)
	{
		auto msg = std::string("Parsing source code failed with: \n") + boost::diagnostic_information(_e);
		BOOST_FAIL(msg);
	}

	ErrorList errors;
	ErrorReporter errorReporter(errors);
	GlobalContext globalContext;
	map<ASTNode const*, shared_ptr<DeclarationContainer>> scopes;
	NameAndTypeResolver resolver(globalContext, scopes, errorReporter);
	resolver.registerDeclarations(*sourceUnit);

	vector<ContractDefinition const*> inheritanceHierarchy;
	for (ASTPointer<ASTNode> const& node: sourceUnit->nodes())
		if (ContractDefinition* contract = dynamic_cast<ContractDefinition*>(node.get()))
		{
			BOOST_REQUIRE_MESSAGE(resolver.resolveNamesAndTypes(*contract), "Resolving names failed");
			inheritanceHierarchy = vector<ContractDefinition const*>(1, contract);
		}
	for (ASTPointer<ASTNode> const& node: sourceUnit->nodes())
		if (ContractDefinition* contract = dynamic_cast<ContractDefinition*>(node.get()))
		{
			ErrorReporter errorReporter(errors);
			TypeChecker typeChecker(dev::test::Options::get().evmVersion(), errorReporter);
			BOOST_REQUIRE(typeChecker.checkTypeRequirements(*contract));
		}
	for (ASTPointer<ASTNode> const& node: sourceUnit->nodes())
		if (ContractDefinition* contract = dynamic_cast<ContractDefinition*>(node.get()))
		{
			FirstExpressionExtractor extractor(*contract);
			BOOST_REQUIRE(extractor.expression() != nullptr);

			CompilerContext context(dev::test::Options::get().evmVersion());
			context.resetVisitedNodes(contract);
			context.setInheritanceHierarchy(inheritanceHierarchy);
			unsigned parametersSize = _localVariables.size(); // assume they are all one slot on the stack
			context.adjustStackOffset(parametersSize);
			for (vector<string> const& variable: _localVariables)
				context.addVariable(
					dynamic_cast<VariableDeclaration const&>(resolveDeclaration(*sourceUnit, variable, resolver)),
					parametersSize--
				);

			ExpressionCompiler(context, dev::test::Options::get().optimize).compile(*extractor.expression());

			for (vector<string> const& function: _functions)
				context << context.functionEntryLabel(dynamic_cast<FunctionDefinition const&>(
					resolveDeclaration(*sourceUnit, function, resolver)
				));
			bytes instructions = context.assembledObject().bytecode;
			// debug
			// cout << eth::disassemble(instructions) << endl;
			return instructions;
		}
	BOOST_FAIL("No contract found in source.");
	return bytes();
}

} // end anonymous namespace

BOOST_AUTO_TEST_SUITE(SolidityExpressionCompiler)

BOOST_AUTO_TEST_CASE(literal_true)
{
	char const* sourceCode = R"(
		contract test {
			function f() public { bool x = true; }
		}
	)";
	bytes code = compileFirstExpression(sourceCode);

	bytes expectation({uint8_t(Instruction::PUSH1), 0x1});
	BOOST_CHECK_EQUAL_COLLECTIONS(code.begin(), code.end(), expectation.begin(), expectation.end());
}

BOOST_AUTO_TEST_CASE(literal_false)
{
	char const* sourceCode = R"(
		contract test {
			function f() { bool x = false; }
		}
	)";
	bytes code = compileFirstExpression(sourceCode);

	bytes expectation({uint8_t(Instruction::PUSH1), 0x0});
	BOOST_CHECK_EQUAL_COLLECTIONS(code.begin(), code.end(), expectation.begin(), expectation.end());
}

BOOST_AUTO_TEST_CASE(int_literal)
{
	char const* sourceCode = R"(
		contract test {
		  function f() { uint x = 0x12345678901234567890; }
		}
	)";
	bytes code = compileFirstExpression(sourceCode);

	bytes expectation({uint8_t(Instruction::PUSH10), 0x12, 0x34, 0x56, 0x78, 0x90,
													   0x12, 0x34, 0x56, 0x78, 0x90});
	BOOST_CHECK_EQUAL_COLLECTIONS(code.begin(), code.end(), expectation.begin(), expectation.end());
}

BOOST_AUTO_TEST_CASE(int_with_wei_ether_subdenomination)
{
	char const* sourceCode = R"(
		contract test {
			constructor() {
				 uint x = 1 wei;
			}
		}
	)";
	bytes code = compileFirstExpression(sourceCode);

	bytes expectation({uint8_t(Instruction::PUSH1), 0x1});
	BOOST_CHECK_EQUAL_COLLECTIONS(code.begin(), code.end(), expectation.begin(), expectation.end());
}

BOOST_AUTO_TEST_CASE(int_with_szabo_ether_subdenomination)
{
	char const* sourceCode = R"(
		contract test {
			function test () {
				uint x = 1 szabo;
			}
		}
	)";
	bytes code = compileFirstExpression(sourceCode);

	bytes expectation({uint8_t(Instruction::PUSH5), 0xe8, 0xd4, 0xa5, 0x10, 0x00});
	BOOST_CHECK_EQUAL_COLLECTIONS(code.begin(), code.end(), expectation.begin(), expectation.end());
}

BOOST_AUTO_TEST_CASE(int_with_finney_ether_subdenomination)
{
	char const* sourceCode = R"(
		contract test {
			constructor()
			{
				 uint x = 1 finney;
			}
		}
	)";
	bytes code = compileFirstExpression(sourceCode);

	bytes expectation({uint8_t(Instruction::PUSH7), 0x3, 0x8d, 0x7e, 0xa4, 0xc6, 0x80, 0x00});
	BOOST_CHECK_EQUAL_COLLECTIONS(code.begin(), code.end(), expectation.begin(), expectation.end());
}

BOOST_AUTO_TEST_CASE(int_with_ether_ether_subdenomination)
{
	char const* sourceCode = R"(
		contract test {
			constructor() {
				 uint x = 1 ether;
			}
		}
	)";
	bytes code = compileFirstExpression(sourceCode);

	bytes expectation({uint8_t(Instruction::PUSH8), 0xd, 0xe0, 0xb6, 0xb3, 0xa7, 0x64, 0x00, 0x00});
	BOOST_CHECK_EQUAL_COLLECTIONS(code.begin(), code.end(), expectation.begin(), expectation.end());
}

BOOST_AUTO_TEST_CASE(comparison)
{
	char const* sourceCode = R"(
		contract test {
			function f() { bool x = (0x10aa < 0x11aa) != true; }
		}
	)";
	bytes code = compileFirstExpression(sourceCode);

	bytes expectation;
	if (dev::test::Options::get().optimize)
		expectation = {
			uint8_t(Instruction::PUSH2), 0x11, 0xaa,
			uint8_t(Instruction::PUSH2), 0x10, 0xaa,
			uint8_t(Instruction::LT), uint8_t(Instruction::ISZERO), uint8_t(Instruction::ISZERO),
			uint8_t(Instruction::PUSH1), 0x1,
			uint8_t(Instruction::ISZERO), uint8_t(Instruction::ISZERO),
			uint8_t(Instruction::EQ),
			uint8_t(Instruction::ISZERO)
		};
	else
		expectation = {
			uint8_t(Instruction::PUSH1), 0x1, uint8_t(Instruction::ISZERO), uint8_t(Instruction::ISZERO),
			uint8_t(Instruction::PUSH2), 0x11, 0xaa,
			uint8_t(Instruction::PUSH2), 0x10, 0xaa,
			uint8_t(Instruction::LT), uint8_t(Instruction::ISZERO), uint8_t(Instruction::ISZERO),
			uint8_t(Instruction::EQ),
			uint8_t(Instruction::ISZERO)
		};
	BOOST_CHECK_EQUAL_COLLECTIONS(code.begin(), code.end(), expectation.begin(), expectation.end());
}

BOOST_AUTO_TEST_CASE(short_circuiting)
{
	char const* sourceCode = R"(
		contract test {
			function f() { bool x = true != (4 <= 8 + 10 || 9 != 2); }
		}
	)";
	bytes code = compileFirstExpression(sourceCode);

	bytes expectation{
		uint8_t(Instruction::PUSH1), 0x12, // 8 + 10
		uint8_t(Instruction::PUSH1), 0x4,
		uint8_t(Instruction::GT),
		uint8_t(Instruction::ISZERO), // after this we have 4 <= 8 + 10
		uint8_t(Instruction::DUP1),
		uint8_t(Instruction::PUSH1), 0x11,
		uint8_t(Instruction::JUMPI), // short-circuit if it is true
		uint8_t(Instruction::POP),
		uint8_t(Instruction::PUSH1), 0x2,
		uint8_t(Instruction::PUSH1), 0x9,
		uint8_t(Instruction::EQ),
		uint8_t(Instruction::ISZERO), // after this we have 9 != 2
		uint8_t(Instruction::JUMPDEST),
		uint8_t(Instruction::ISZERO), uint8_t(Instruction::ISZERO),
		uint8_t(Instruction::PUSH1), 0x1, uint8_t(Instruction::ISZERO), uint8_t(Instruction::ISZERO),
		uint8_t(Instruction::EQ),
		uint8_t(Instruction::ISZERO)
	};
	BOOST_CHECK_EQUAL_COLLECTIONS(code.begin(), code.end(), expectation.begin(), expectation.end());
}

BOOST_AUTO_TEST_CASE(arithmetic)
{
	char const* sourceCode = R"(
		contract test {
			function f(uint y) { ((((((((y ^ 8) & 7) | 6) - 5) + 4) % 3) / 2) * 1); }
		}
	)";
	bytes code = compileFirstExpression(sourceCode, {}, {{"test", "f", "y"}});

	bytes expectation;
	if (dev::test::Options::get().optimize)
		expectation = {
			uint8_t(Instruction::PUSH1), 0x2,
			uint8_t(Instruction::PUSH1), 0x3,
			uint8_t(Instruction::PUSH1), 0x5,
			uint8_t(Instruction::DUP4),
			uint8_t(Instruction::PUSH1), 0x8,
			uint8_t(Instruction::XOR),
			uint8_t(Instruction::PUSH1), 0x7,
			uint8_t(Instruction::AND),
			uint8_t(Instruction::PUSH1), 0x6,
			uint8_t(Instruction::OR),
			uint8_t(Instruction::SUB),
			uint8_t(Instruction::PUSH1), 0x4,
			uint8_t(Instruction::ADD),
			uint8_t(Instruction::DUP2),
			uint8_t(Instruction::ISZERO),
			uint8_t(Instruction::ISZERO),
			uint8_t(Instruction::PUSH1), 0x1b,
			uint8_t(Instruction::JUMPI),
			uint8_t(Instruction::INVALID),
			uint8_t(Instruction::JUMPDEST),
			uint8_t(Instruction::MOD),
			uint8_t(Instruction::DUP2),
			uint8_t(Instruction::ISZERO),
			uint8_t(Instruction::ISZERO),
			uint8_t(Instruction::PUSH1), 0x24,
			uint8_t(Instruction::JUMPI),
			uint8_t(Instruction::INVALID),
			uint8_t(Instruction::JUMPDEST),
			uint8_t(Instruction::DIV),
			uint8_t(Instruction::PUSH1), 0x1,
			uint8_t(Instruction::MUL)
		};
	else
		expectation = {
			uint8_t(Instruction::PUSH1), 0x1,
			uint8_t(Instruction::PUSH1), 0x2,
			uint8_t(Instruction::PUSH1), 0x3,
			uint8_t(Instruction::PUSH1), 0x4,
			uint8_t(Instruction::PUSH1), 0x5,
			uint8_t(Instruction::PUSH1), 0x6,
			uint8_t(Instruction::PUSH1), 0x7,
			uint8_t(Instruction::PUSH1), 0x8,
			uint8_t(Instruction::DUP9),
			uint8_t(Instruction::XOR),
			uint8_t(Instruction::AND),
			uint8_t(Instruction::OR),
			uint8_t(Instruction::SUB),
			uint8_t(Instruction::ADD),
			uint8_t(Instruction::DUP2),
			uint8_t(Instruction::ISZERO),
			uint8_t(Instruction::ISZERO),
			uint8_t(Instruction::PUSH1), 0x1d,
			uint8_t(Instruction::JUMPI),
			uint8_t(Instruction::INVALID),
			uint8_t(Instruction::JUMPDEST),
			uint8_t(Instruction::MOD),
			uint8_t(Instruction::DUP2),
			uint8_t(Instruction::ISZERO),
			uint8_t(Instruction::ISZERO),
			uint8_t(Instruction::PUSH1), 0x26,
			uint8_t(Instruction::JUMPI),
			uint8_t(Instruction::INVALID),
			uint8_t(Instruction::JUMPDEST),
			uint8_t(Instruction::DIV),
			uint8_t(Instruction::MUL)
		};
	BOOST_CHECK_EQUAL_COLLECTIONS(code.begin(), code.end(), expectation.begin(), expectation.end());
}

BOOST_AUTO_TEST_CASE(unary_operators)
{
	char const* sourceCode = R"(
		contract test {
			function f(int y) { !(~- y == 2); }
		}
	)";
	bytes code = compileFirstExpression(sourceCode, {}, {{"test", "f", "y"}});

	bytes expectation;
	if (dev::test::Options::get().optimize)
		expectation = {
			uint8_t(Instruction::DUP1),
			uint8_t(Instruction::PUSH1), 0x0,
			uint8_t(Instruction::SUB),
			uint8_t(Instruction::NOT),
			uint8_t(Instruction::PUSH1), 0x2,
			uint8_t(Instruction::EQ),
			uint8_t(Instruction::ISZERO)
		};
	else
		expectation = {
			uint8_t(Instruction::PUSH1), 0x2,
			uint8_t(Instruction::DUP2),
			uint8_t(Instruction::PUSH1), 0x0,
			uint8_t(Instruction::SUB),
			uint8_t(Instruction::NOT),
			uint8_t(Instruction::EQ),
			uint8_t(Instruction::ISZERO)
		};
	BOOST_CHECK_EQUAL_COLLECTIONS(code.begin(), code.end(), expectation.begin(), expectation.end());
}

BOOST_AUTO_TEST_CASE(unary_inc_dec)
{
	char const* sourceCode = R"(
		contract test {
			function f(uint a) public returns (uint x) { x = --a ^ (a-- ^ (++a ^ a++)); }
		}
	)";
	bytes code = compileFirstExpression(sourceCode, {}, {{"test", "f", "a"}, {"test", "f", "x"}});

	// Stack: a, x
	bytes expectation{
		uint8_t(Instruction::DUP2),
		uint8_t(Instruction::DUP1),
		uint8_t(Instruction::PUSH1), 0x1,
		uint8_t(Instruction::ADD),
		// Stack here: a x a (a+1)
		uint8_t(Instruction::SWAP3),
		uint8_t(Instruction::POP), // first ++
		// Stack here: (a+1) x a
		uint8_t(Instruction::DUP3),
		uint8_t(Instruction::PUSH1), 0x1,
		uint8_t(Instruction::ADD),
		// Stack here: (a+1) x a (a+2)
		uint8_t(Instruction::SWAP3),
		uint8_t(Instruction::POP),
		// Stack here: (a+2) x a
		uint8_t(Instruction::DUP3), // second ++
		uint8_t(Instruction::XOR),
		// Stack here: (a+2) x a^(a+2)
		uint8_t(Instruction::DUP3),
		uint8_t(Instruction::DUP1),
		uint8_t(Instruction::PUSH1), 0x1,
		uint8_t(Instruction::SWAP1),
		uint8_t(Instruction::SUB),
		// Stack here: (a+2) x a^(a+2) (a+2) (a+1)
		uint8_t(Instruction::SWAP4),
		uint8_t(Instruction::POP), // first --
		uint8_t(Instruction::XOR),
		// Stack here: (a+1) x a^(a+2)^(a+2)
		uint8_t(Instruction::DUP3),
		uint8_t(Instruction::PUSH1), 0x1,
		uint8_t(Instruction::SWAP1),
		uint8_t(Instruction::SUB),
		// Stack here: (a+1) x a^(a+2)^(a+2) a
		uint8_t(Instruction::SWAP3),
		uint8_t(Instruction::POP), // second ++
		// Stack here: a x a^(a+2)^(a+2)
		uint8_t(Instruction::DUP3), // will change
		uint8_t(Instruction::XOR),
		uint8_t(Instruction::SWAP1),
		uint8_t(Instruction::POP),
		uint8_t(Instruction::DUP1)
	};
	// Stack here: a x a^(a+2)^(a+2)^a
	BOOST_CHECK_EQUAL_COLLECTIONS(code.begin(), code.end(), expectation.begin(), expectation.end());
}

BOOST_AUTO_TEST_CASE(assignment)
{
	char const* sourceCode = R"(
		contract test {
			function f(uint a, uint b) { (a += b) * 2; }
		}
	)";
	bytes code = compileFirstExpression(sourceCode, {}, {{"test", "f", "a"}, {"test", "f", "b"}});

	// Stack: a, b
	bytes expectation;
	if (dev::test::Options::get().optimize)
		expectation = {
			uint8_t(Instruction::DUP1),
			uint8_t(Instruction::DUP3),
			uint8_t(Instruction::ADD),
			uint8_t(Instruction::SWAP2),
			uint8_t(Instruction::POP),
			uint8_t(Instruction::DUP2),
			uint8_t(Instruction::PUSH1), 0x2,
			uint8_t(Instruction::MUL)
		};
	else
		expectation = {
			uint8_t(Instruction::PUSH1), 0x2,
			uint8_t(Instruction::DUP2),
			uint8_t(Instruction::DUP4),
			uint8_t(Instruction::ADD),
			// Stack here: a b 2 a+b
			uint8_t(Instruction::SWAP3),
			uint8_t(Instruction::POP),
			uint8_t(Instruction::DUP3),
			// Stack here: a+b b 2 a+b
			uint8_t(Instruction::MUL)
		};
	BOOST_CHECK_EQUAL_COLLECTIONS(code.begin(), code.end(), expectation.begin(), expectation.end());
}

BOOST_AUTO_TEST_CASE(negative_literals_8bits)
{
	char const* sourceCode = R"(
		contract test {
			function f() { int8 x = -0x80; }
		}
	)";
	bytes code = compileFirstExpression(sourceCode);

	bytes expectation(bytes({uint8_t(Instruction::PUSH32)}) + bytes(31, 0xff) + bytes(1, 0x80));
	BOOST_CHECK_EQUAL_COLLECTIONS(code.begin(), code.end(), expectation.begin(), expectation.end());
}

BOOST_AUTO_TEST_CASE(negative_literals_16bits)
{
	char const* sourceCode = R"(
		contract test {
			function f() { int64 x = ~0xabc; }
		}
	)";
	bytes code = compileFirstExpression(sourceCode);

	bytes expectation(bytes({uint8_t(Instruction::PUSH32)}) + bytes(30, 0xff) + bytes{0xf5, 0x43});
	BOOST_CHECK_EQUAL_COLLECTIONS(code.begin(), code.end(), expectation.begin(), expectation.end());
}

BOOST_AUTO_TEST_CASE(intermediately_overflowing_literals)
{
	// first literal itself is too large for 256 bits but it fits after all constant operations
	// have been applied
	char const* sourceCode = R"(
		contract test {
			function f() { uint8 x = (0x00ffffffffffffffffffffffffffffffffffffffff * 0xffffffffffffffffffffffffff01) & 0xbf; }
		}
	)";
	bytes code = compileFirstExpression(sourceCode);

	bytes expectation(bytes({uint8_t(Instruction::PUSH1), 0xbf}));
	BOOST_CHECK_EQUAL_COLLECTIONS(code.begin(), code.end(), expectation.begin(), expectation.end());
}

BOOST_AUTO_TEST_CASE(blockhash)
{
	char const* sourceCode = R"(
		contract test {
			function f() {
				blockhash(3);
			}
		}
	)";

<<<<<<< HEAD
	auto blockhashFun = make_shared<FunctionType>(strings{"uint256"}, strings{"bytes32"},
		FunctionType::Kind::BlockHash, FunctionType::SpecialModifier::Default, false, StateMutability::View);

	bytes code = compileFirstExpression(sourceCode, {}, {}, {make_shared<MagicVariableDeclaration>("blockhash", blockhashFun)});
=======
	bytes code = compileFirstExpression(sourceCode, {}, {});
>>>>>>> 7709ece9

	bytes expectation({uint8_t(Instruction::PUSH1), 0x03,
					   uint8_t(Instruction::BLOCKHASH)});
	BOOST_CHECK_EQUAL_COLLECTIONS(code.begin(), code.end(), expectation.begin(), expectation.end());
}

BOOST_AUTO_TEST_CASE(gas_left)
{
	char const* sourceCode = R"(
		contract test {
			function f() public returns (uint256 val) {
				return gasleft();
			}
		}
	)";
	bytes code = compileFirstExpression(sourceCode, {}, {});

	bytes expectation = bytes({uint8_t(Instruction::GAS)});
	BOOST_CHECK_EQUAL_COLLECTIONS(code.begin(), code.end(), expectation.begin(), expectation.end());
}

BOOST_AUTO_TEST_SUITE_END()

}
}
} // end namespaces<|MERGE_RESOLUTION|>--- conflicted
+++ resolved
@@ -595,14 +595,7 @@
 		}
 	)";
 
-<<<<<<< HEAD
-	auto blockhashFun = make_shared<FunctionType>(strings{"uint256"}, strings{"bytes32"},
-		FunctionType::Kind::BlockHash, FunctionType::SpecialModifier::Default, false, StateMutability::View);
-
-	bytes code = compileFirstExpression(sourceCode, {}, {}, {make_shared<MagicVariableDeclaration>("blockhash", blockhashFun)});
-=======
 	bytes code = compileFirstExpression(sourceCode, {}, {});
->>>>>>> 7709ece9
 
 	bytes expectation({uint8_t(Instruction::PUSH1), 0x03,
 					   uint8_t(Instruction::BLOCKHASH)});
