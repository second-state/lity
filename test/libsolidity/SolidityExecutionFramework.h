/*
	This file is part of solidity.

	solidity is free software: you can redistribute it and/or modify
	it under the terms of the GNU General Public License as published by
	the Free Software Foundation, either version 3 of the License, or
	(at your option) any later version.

	solidity is distributed in the hope that it will be useful,
	but WITHOUT ANY WARRANTY; without even the implied warranty of
	MERCHANTABILITY or FITNESS FOR A PARTICULAR PURPOSE.  See the
	GNU General Public License for more details.

	You should have received a copy of the GNU General Public License
	along with solidity.  If not, see <http://www.gnu.org/licenses/>.
*/
/**
 * @author Christian <c@ethdev.com>
 * @date 2014
 * Framework for executing Solidity contracts and testing them against C++ implementation.
 */

#pragma once

#include <functional>

#include <test/ExecutionFramework.h>

#include <libsolidity/interface/CompilerStack.h>

#include <libyul/AssemblyStack.h>

#include <liblangutil/Exceptions.h>
#include <liblangutil/SourceReferenceFormatter.h>

namespace dev
{
namespace solidity
{

namespace test
{

class SolidityExecutionFramework: public dev::test::ExecutionFramework
{

public:
	SolidityExecutionFramework() {}
	explicit SolidityExecutionFramework(langutil::EVMVersion _evmVersion):
		ExecutionFramework(_evmVersion)
	{}

	virtual bytes const& compileAndRunWithoutCheck(
		std::string const& _sourceCode,
		u256 const& _value = 0,
		std::string const& _contractName = "",
		bytes const& _arguments = bytes(),
		std::map<std::string, dev::test::Address> const& _libraryAddresses = std::map<std::string, dev::test::Address>()
	) override
	{
		bytes bytecode = compileContract(_sourceCode, _contractName, _libraryAddresses);
		sendMessage(bytecode + _arguments, true, _value);
		return m_output;
	}

	bytes compileContract(
		std::string const& _sourceCode,
		std::string const& _contractName = "",
		std::map<std::string, dev::test::Address> const& _libraryAddresses = std::map<std::string, dev::test::Address>()
<<<<<<< HEAD
	)
	{
		// Silence compiler version warning
		std::string sourceCode = "pragma solidity >=0.0;\n" + _sourceCode;
		m_compiler.reset(false);
		m_compiler.addSource("", sourceCode);
		m_compiler.setLibraries(_libraryAddresses);
		m_compiler.setEVMVersion(m_evmVersion);
		m_compiler.setOptimiserSettings(m_optimize, m_optimizeRuns);
		if (!m_compiler.compile())
		{
			auto scannerFromSourceName = [&](std::string const& _sourceName) -> solidity::Scanner const& { return m_compiler.scanner(_sourceName); };
			SourceReferenceFormatter formatter(std::cerr, scannerFromSourceName);

			for (auto const& error: m_compiler.errors())
				formatter.printExceptionInformation(
					*error,
					error->typeNameCstr()
				);
			BOOST_ERROR("Compiling contract failed");
		}
		eth::LinkerObject obj = m_compiler.object(_contractName.empty() ? m_compiler.lastContractName() : _contractName);
		BOOST_REQUIRE(obj.linkReferences.empty());
		return obj.bytecode;
	}
=======
	);
>>>>>>> 7709ece9

	using rational = boost::rational<dev::bigint>;

	static u256 createFixed(s256 _numerator, s256 _denominator = 1, unsigned int _decimalDigits = 0, unsigned int _totalBits = 256)
	{
		BOOST_REQUIRE(_totalBits <= 256);
		rational rawFraction = rational(_numerator, _denominator);
		rational scaledFraction = rawFraction * pow(bigint(10), _decimalDigits);
		u256 result = u256(scaledFraction.numerator() / scaledFraction.denominator());
		u256 truncatedResult = (result << (256 - _totalBits)) >> (256 - _totalBits);
		return truncatedResult;
	}
protected:
	dev::solidity::CompilerStack m_compiler;
	bool m_compileViaYul = false;
};

}
}
} // end namespaces
<|MERGE_RESOLUTION|>--- conflicted
+++ resolved
@@ -67,35 +67,7 @@
 		std::string const& _sourceCode,
 		std::string const& _contractName = "",
 		std::map<std::string, dev::test::Address> const& _libraryAddresses = std::map<std::string, dev::test::Address>()
-<<<<<<< HEAD
-	)
-	{
-		// Silence compiler version warning
-		std::string sourceCode = "pragma solidity >=0.0;\n" + _sourceCode;
-		m_compiler.reset(false);
-		m_compiler.addSource("", sourceCode);
-		m_compiler.setLibraries(_libraryAddresses);
-		m_compiler.setEVMVersion(m_evmVersion);
-		m_compiler.setOptimiserSettings(m_optimize, m_optimizeRuns);
-		if (!m_compiler.compile())
-		{
-			auto scannerFromSourceName = [&](std::string const& _sourceName) -> solidity::Scanner const& { return m_compiler.scanner(_sourceName); };
-			SourceReferenceFormatter formatter(std::cerr, scannerFromSourceName);
-
-			for (auto const& error: m_compiler.errors())
-				formatter.printExceptionInformation(
-					*error,
-					error->typeNameCstr()
-				);
-			BOOST_ERROR("Compiling contract failed");
-		}
-		eth::LinkerObject obj = m_compiler.object(_contractName.empty() ? m_compiler.lastContractName() : _contractName);
-		BOOST_REQUIRE(obj.linkReferences.empty());
-		return obj.bytecode;
-	}
-=======
 	);
->>>>>>> 7709ece9
 
 	using rational = boost::rational<dev::bigint>;
 
