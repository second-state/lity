/*
	This file is part of solidity.

	solidity is free software: you can redistribute it and/or modify
	it under the terms of the GNU General Public License as published by
	the Free Software Foundation, either version 3 of the License, or
	(at your option) any later version.

	solidity is distributed in the hope that it will be useful,
	but WITHOUT ANY WARRANTY; without even the implied warranty of
	MERCHANTABILITY or FITNESS FOR A PARTICULAR PURPOSE.  See the
	GNU General Public License for more details.

	You should have received a copy of the GNU General Public License
	along with solidity.  If not, see <http://www.gnu.org/licenses/>.
*/
/** @file TestHelper.h
* @author Marko Simovic <markobarko@gmail.com>
* @date 2014
*/

#include <test/Options.h>

#include <test/Common.h>

#include <liblangutil/EVMVersion.h>
#include <liblangutil/Exceptions.h>

#include <boost/test/framework.hpp>
#include <boost/filesystem.hpp>
#include <boost/program_options.hpp>

using namespace std;
using namespace dev::test;
namespace fs = boost::filesystem;
namespace po = boost::program_options;


Options const& Options::get()
{
	static Options instance;
	return instance;
}


Options::Options()
{
	auto const& suite = boost::unit_test::framework::master_test_suite();

<<<<<<< HEAD
	if (testPath.empty())
		testPath = dev::test::discoverTestPath();
}
=======
	if (suite.argc == 0)
		return;
>>>>>>> 7709ece9

	options.add_options()
		("optimize", po::bool_switch(&optimize), "enables optimization")
		("optimize-yul", po::bool_switch(&optimizeYul), "enables Yul optimization")
		("abiencoderv2", po::bool_switch(&useABIEncoderV2), "enables abi encoder v2")
		("show-messages", po::bool_switch(&showMessages), "enables message output");

	parse(suite.argc, suite.argv);
}<|MERGE_RESOLUTION|>--- conflicted
+++ resolved
@@ -47,14 +47,8 @@
 {
 	auto const& suite = boost::unit_test::framework::master_test_suite();
 
-<<<<<<< HEAD
-	if (testPath.empty())
-		testPath = dev::test::discoverTestPath();
-}
-=======
 	if (suite.argc == 0)
 		return;
->>>>>>> 7709ece9
 
 	options.add_options()
 		("optimize", po::bool_switch(&optimize), "enables optimization")
