--- conflicted
+++ resolved
@@ -30,15 +30,13 @@
     ${libsolidity_sources} ${libsolidity_headers}
     ${libsolidity_util_sources} ${libsolidity_util_headers}
 )
-<<<<<<< HEAD
-target_link_libraries(soltest PRIVATE liblityc lity lll evmasm devcore ${Boost_UNIT_TEST_FRAMEWORK_LIBRARIES})
+target_link_libraries(soltest PRIVATE liblityc yul lity yulInterpreter evmasm devcore Boost::boost Boost::program_options Boost::unit_test_framework evmc)
 
 add_executable(rttest
     lity/runtimeTest.cpp
     ExecutionFramework.cpp
     Metadata.cpp
     Options.cpp
-    RPCSession.cpp
     Common.cpp
     lity/SmokeTest.cpp
     lity/RulesTest.cpp
@@ -54,8 +52,6 @@
     libsolidity/SolidityExecutionFramework.cpp
 )
 target_link_libraries(rttest PRIVATE liblityc lity lll evmasm devcore ${Boost_UNIT_TEST_FRAMEWORK_LIBRARIES})
-=======
-target_link_libraries(soltest PRIVATE libsolc yul solidity yulInterpreter evmasm devcore Boost::boost Boost::program_options Boost::unit_test_framework evmc)
 
 
 # Special compilation flag for Visual Studio (version 2019 at least affected)
@@ -70,7 +66,6 @@
     target_link_libraries(soltest PRIVATE lll)
     target_compile_definitions(soltest PRIVATE HAVE_LLL=1)
 endif()
->>>>>>> 7709ece9
 
 if (NOT Boost_USE_STATIC_LIBS)
     target_compile_definitions(soltest PUBLIC -DBOOST_TEST_DYN_LINK)
