--- conflicted
+++ resolved
@@ -37,11 +37,6 @@
 echo "Checking that the bug list is up to date..."
 "$REPO_ROOT"/scripts/update_bugs_by_version.py
 
-<<<<<<< HEAD
-echo "Checking that StandardToken.sol, owned.sol and mortal.sol produce bytecode..."
-output=$("$SOLC" --bin "$REPO_ROOT"/std/*.sol 2>/dev/null | grep "ffff" | wc -l)
-test "${output//[[:blank:]]/}" = "3"
-=======
 if [ "$CIRCLECI" ]
 then
     function printTask() { echo "$(tput bold)$(tput setaf 2)$1$(tput setaf 7)"; }
@@ -50,7 +45,6 @@
     function printTask() { echo "$(tput bold)$(tput setaf 2)$1$(tput sgr0)"; }
     function printError() { echo "$(tput setaf 1)$1$(tput sgr0)"; }
 fi
->>>>>>> 1d4f565a
 
 
 function compileFull()
@@ -196,27 +190,6 @@
 done
 )
 
-<<<<<<< HEAD
-printTask "Compiling all files in std and examples..."
-
-for f in "$REPO_ROOT"/std/*.sol
-do
-    echo "$f"
-    compileWithoutWarning "$f"
-done
-
-printTask "Compiling lity runtime tests..."
-(
-cd "$REPO_ROOT"/test/lity/contracts/
-for f in *.sol
-do
-    echo "$f"
-    compileFull "$f"
-done
-)
-
-=======
->>>>>>> 1d4f565a
 printTask "Compiling all examples from the documentation..."
 SOLTMPDIR=$(mktemp -d)
 (
@@ -252,13 +225,6 @@
 echo "Done."
 
 printTask "Testing library checksum..."
-<<<<<<< HEAD
-test : | "$SOLC" --link --libraries a:0x90f20564390eAe531E810af625A22f51385Cd222
-! test : | "$SOLC" --link --libraries a:0x80f20564390eAe531E810af625A22f51385Cd222 2>/dev/null
-
-printTask "Testing long library names..."
-test : | "$SOLC" --link --libraries aveeeeeeeeeeeeeeeeeeeeeeeeeeeeeeeeeeeeeeeeeeeeeeeeeeeeeeeeeeeeeeeeeeeeeeeeeeeeeeeeeeeeeeeeeeeeeeeeeeeeeeeeeeeeeeeeeeeeeeeeeeeeeeeeeeeeeeeeeeeeeeeeeeeeeeeeeeeeeeeeeeeeeeeeeeeeeeeeeeeeeeeeeeeeeeeeeeeeeeeeeeeeeeeeeeeeeeeeeeeeeeeeeeeeeeeeeeeeeeeeeeeeeeeeeeeeeeeeeeeeeeeeeeeeeeeeeeeeeeeeeeeeeeeeeeeeeeeeeeeeeeeeeeeeeeeeeeeeeeeeeeeeeeeeeeeerylonglibraryname:0x90f20564390eAe531E810af625A22f51385Cd222
-=======
 echo '' | "$SOLC" - --link --libraries a:0x90f20564390eAe531E810af625A22f51385Cd222 >/dev/null
 ! echo '' | "$SOLC" - --link --libraries a:0x80f20564390eAe531E810af625A22f51385Cd222 &>/dev/null
 
@@ -282,7 +248,6 @@
     grep -q -v '[/_]' C.bin
 )
 rm -rf "$SOLTMPDIR"
->>>>>>> 1d4f565a
 
 printTask "Testing overwriting files..."
 SOLTMPDIR=$(mktemp -d)
@@ -336,13 +301,8 @@
 )
 
 printTask "Testing soljson via the fuzzer..."
-<<<<<<< HEAD
-TMPDIR=$(mktemp -d)
-echo SKIPPED || (
-=======
-SOLTMPDIR=$(mktemp -d)
-(
->>>>>>> 1d4f565a
+SOLTMPDIR=$(mktemp -d)
+(
     set -e
     cd "$REPO_ROOT"
     REPO_ROOT=$(pwd) # make it absolute
