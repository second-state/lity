/*
	This file is part of solidity.

	solidity is free software: you can redistribute it and/or modify
	it under the terms of the GNU General Public License as published by
	the Free Software Foundation, either version 3 of the License, or
	(at your option) any later version.

	solidity is distributed in the hope that it will be useful,
	but WITHOUT ANY WARRANTY; without even the implied warranty of
	MERCHANTABILITY or FITNESS FOR A PARTICULAR PURPOSE.  See the
	GNU General Public License for more details.

	You should have received a copy of the GNU General Public License
	along with solidity.  If not, see <http://www.gnu.org/licenses/>.
*/
/** @file Instruction.h
 * @author Gav Wood <i@gavwood.com>
 * @date 2014
 */

#pragma once

#include <functional>
#include <libdevcore/Common.h>
#include <libdevcore/Assertions.h>
#include "Exceptions.h"

namespace dev
{
namespace solidity
{

DEV_SIMPLE_EXCEPTION(InvalidDeposit);
DEV_SIMPLE_EXCEPTION(InvalidOpcode);

/// Virtual machine bytecode instruction.
enum class Instruction: uint8_t
{
	STOP = 0x00,		///< halts execution
	ADD,				///< unsigned addition operation
	MUL,				///< unsigned multiplication operation
	SUB,				///< unsigned subtraction operation
	DIV,				///< integer division operation
	SDIV,				///< signed integer division operation
	MOD,				///< modulo remainder operation
	SMOD,				///< signed modulo remainder operation
	ADDMOD,				///< unsigned modular addition
	MULMOD,				///< unsigned modular multiplication
	EXP,				///< exponential operation
	SIGNEXTEND,			///< extend length of signed integer
	SADD,				///< signed addition operation with overflow checking
	SSUB,				///< signed subtraction operation with overflow checking
	SMUL,				///< signed multiplication operation with overflow checking

	LT = 0x10,			///< less-than comparison
	GT,					///< greater-than comparison
	SLT,				///< signed less-than comparison
	SGT,				///< signed greater-than comparison
	EQ,					///< equality comparison
	ISZERO,				///< simple not operator
	AND,				///< bitwise AND operation
	OR,					///< bitwise OR operation
	XOR,				///< bitwise XOR operation
	NOT,				///< bitwise NOT operation
	BYTE,				///< retrieve single byte from word
	SHL,				///< bitwise SHL operation
	SHR,				///< bitwise SHR operation
	SAR,				///< bitwise SAR operation

	KECCAK256 = 0x20,	///< compute KECCAK-256 hash
	FMUL = 0x2a,		///< fixed-point multiplication operation
	SFMUL,				///< signed fixed-point multiplication operation
	FDIV,				///< fixed-point division operation
	SFDIV,				///< signed fixed-point division operation

	ADDRESS = 0x30,		///< get address of currently executing account
	BALANCE,			///< get balance of the given account
	ORIGIN,				///< get execution origination address
	CALLER,				///< get caller address
	CALLVALUE,			///< get deposited value by the instruction/transaction responsible for this execution
	CALLDATALOAD,		///< get input data of current environment
	CALLDATASIZE,		///< get size of input data in current environment
	CALLDATACOPY,		///< copy input data in current environment to memory
	CODESIZE,			///< get size of code running in current environment
	CODECOPY,			///< copy code running in current environment to memory
	GASPRICE,			///< get price of gas in current environment
	EXTCODESIZE,		///< get external code size (from another contract)
	EXTCODECOPY,		///< copy external code (from another contract)
	RETURNDATASIZE = 0x3d,	///< get size of return data buffer
	RETURNDATACOPY = 0x3e,	///< copy return data in current environment to memory
	EXTCODEHASH = 0x3f,	///< get external code hash (from another contract)

	BLOCKHASH = 0x40,	///< get hash of most recent complete block
	COINBASE,			///< get the block's coinbase address
	TIMESTAMP,			///< get the block's timestamp
	NUMBER,				///< get the block's number
	DIFFICULTY,			///< get the block's difficulty
	GASLIMIT,			///< get the block's gas limit

	POP = 0x50,			///< remove item from stack
	MLOAD,				///< load word from memory
	MSTORE,				///< save word to memory
	MSTORE8,			///< save byte to memory
	SLOAD,				///< load word from storage
	SSTORE,				///< save word to storage
	JUMP,				///< alter the program counter
	JUMPI,				///< conditionally alter the program counter
	PC,					///< get the program counter
	MSIZE,				///< get the size of active memory
	GAS,				///< get the amount of available gas
	JUMPDEST,			///< set a potential jump destination

	PUSH1 = 0x60,		///< place 1 byte item on stack
	PUSH2,				///< place 2 byte item on stack
	PUSH3,				///< place 3 byte item on stack
	PUSH4,				///< place 4 byte item on stack
	PUSH5,				///< place 5 byte item on stack
	PUSH6,				///< place 6 byte item on stack
	PUSH7,				///< place 7 byte item on stack
	PUSH8,				///< place 8 byte item on stack
	PUSH9,				///< place 9 byte item on stack
	PUSH10,				///< place 10 byte item on stack
	PUSH11,				///< place 11 byte item on stack
	PUSH12,				///< place 12 byte item on stack
	PUSH13,				///< place 13 byte item on stack
	PUSH14,				///< place 14 byte item on stack
	PUSH15,				///< place 15 byte item on stack
	PUSH16,				///< place 16 byte item on stack
	PUSH17,				///< place 17 byte item on stack
	PUSH18,				///< place 18 byte item on stack
	PUSH19,				///< place 19 byte item on stack
	PUSH20,				///< place 20 byte item on stack
	PUSH21,				///< place 21 byte item on stack
	PUSH22,				///< place 22 byte item on stack
	PUSH23,				///< place 23 byte item on stack
	PUSH24,				///< place 24 byte item on stack
	PUSH25,				///< place 25 byte item on stack
	PUSH26,				///< place 26 byte item on stack
	PUSH27,				///< place 27 byte item on stack
	PUSH28,				///< place 28 byte item on stack
	PUSH29,				///< place 29 byte item on stack
	PUSH30,				///< place 30 byte item on stack
	PUSH31,				///< place 31 byte item on stack
	PUSH32,				///< place 32 byte item on stack

	DUP1 = 0x80,		///< copies the highest item in the stack to the top of the stack
	DUP2,				///< copies the second highest item in the stack to the top of the stack
	DUP3,				///< copies the third highest item in the stack to the top of the stack
	DUP4,				///< copies the 4th highest item in the stack to the top of the stack
	DUP5,				///< copies the 5th highest item in the stack to the top of the stack
	DUP6,				///< copies the 6th highest item in the stack to the top of the stack
	DUP7,				///< copies the 7th highest item in the stack to the top of the stack
	DUP8,				///< copies the 8th highest item in the stack to the top of the stack
	DUP9,				///< copies the 9th highest item in the stack to the top of the stack
	DUP10,				///< copies the 10th highest item in the stack to the top of the stack
	DUP11,				///< copies the 11th highest item in the stack to the top of the stack
	DUP12,				///< copies the 12th highest item in the stack to the top of the stack
	DUP13,				///< copies the 13th highest item in the stack to the top of the stack
	DUP14,				///< copies the 14th highest item in the stack to the top of the stack
	DUP15,				///< copies the 15th highest item in the stack to the top of the stack
	DUP16,				///< copies the 16th highest item in the stack to the top of the stack

	SWAP1 = 0x90,		///< swaps the highest and second highest value on the stack
	SWAP2,				///< swaps the highest and third highest value on the stack
	SWAP3,				///< swaps the highest and 4th highest value on the stack
	SWAP4,				///< swaps the highest and 5th highest value on the stack
	SWAP5,				///< swaps the highest and 6th highest value on the stack
	SWAP6,				///< swaps the highest and 7th highest value on the stack
	SWAP7,				///< swaps the highest and 8th highest value on the stack
	SWAP8,				///< swaps the highest and 9th highest value on the stack
	SWAP9,				///< swaps the highest and 10th highest value on the stack
	SWAP10,				///< swaps the highest and 11th highest value on the stack
	SWAP11,				///< swaps the highest and 12th highest value on the stack
	SWAP12,				///< swaps the highest and 13th highest value on the stack
	SWAP13,				///< swaps the highest and 14th highest value on the stack
	SWAP14,				///< swaps the highest and 15th highest value on the stack
	SWAP15,				///< swaps the highest and 16th highest value on the stack
	SWAP16,				///< swaps the highest and 17th highest value on the stack

	LOG0 = 0xa0,		///< Makes a log entry; no topics.
	LOG1,				///< Makes a log entry; 1 topic.
	LOG2,				///< Makes a log entry; 2 topics.
	LOG3,				///< Makes a log entry; 3 topics.
	LOG4,				///< Makes a log entry; 4 topics.

	JUMPTO = 0xb0,      ///< alter the program counter to a jumpdest -- not part of Instructions.cpp
	JUMPIF,             ///< conditionally alter the program counter -- not part of Instructions.cpp
	JUMPV,              ///< alter the program counter to a jumpdest -- not part of Instructions.cpp
	JUMPSUB,            ///< alter the program counter to a beginsub -- not part of Instructions.cpp
	JUMPSUBV,           ///< alter the program counter to a beginsub -- not part of Instructions.cpp
	BEGINSUB,           ///< set a potential jumpsub destination -- not part of Instructions.cpp
	BEGINDATA,          ///< begin the data section -- not part of Instructions.cpp
	RETURNSUB,          ///< return to subroutine jumped from -- not part of Instructions.cpp
	PUTLOCAL,           ///< pop top of stack to local variable -- not part of Instructions.cpp
	GETLOCAL,           ///< push local variable to top of stack -- not part of Instructions.cpp

	CREATE = 0xf0,		///< create a new account with associated code
	CALL,				///< message-call into an account
	CALLCODE,			///< message-call with another account's code only
	RETURN,				///< halt execution returning output data
	DELEGATECALL,		///< like CALLCODE but keeps caller's value and sender
<<<<<<< HEAD
	ENI,
	ISVALIDATOR = 0xf6,
	FREEGAS = 0xf8,
	RAND = 0xf9,
=======
	CREATE2 = 0xf5,		///< create new account with associated code at address `sha3(0xff + sender + salt + init code) % 2**160`
>>>>>>> 1d4f565a
	STATICCALL = 0xfa,	///< like CALL but disallow state modifications

	REVERT = 0xfd,		///< halt execution, revert state and return output data
	INVALID = 0xfe,		///< invalid instruction for expressing runtime errors (e.g., division-by-zero)
	SELFDESTRUCT = 0xff	///< halt execution and register account for later deletion
};

/// @returns true if the instruction is a PUSH
inline bool isPushInstruction(Instruction _inst)
{
	return Instruction::PUSH1 <= _inst && _inst <= Instruction::PUSH32;
}

/// @returns true if the instruction is a DUP
inline bool isDupInstruction(Instruction _inst)
{
	return Instruction::DUP1 <= _inst && _inst <= Instruction::DUP16;
}

/// @returns true if the instruction is a SWAP
inline bool isSwapInstruction(Instruction _inst)
{
	return Instruction::SWAP1 <= _inst && _inst <= Instruction::SWAP16;
}

/// @returns true if the instruction is a LOG
inline bool isLogInstruction(Instruction _inst)
{
	return Instruction::LOG0 <= _inst && _inst <= Instruction::LOG4;
}

/// @returns the number of PUSH Instruction _inst
inline unsigned getPushNumber(Instruction _inst)
{
	return (uint8_t)_inst - unsigned(Instruction::PUSH1) + 1;
}

/// @returns the number of DUP Instruction _inst
inline unsigned getDupNumber(Instruction _inst)
{
	return (uint8_t)_inst - unsigned(Instruction::DUP1) + 1;
}

/// @returns the number of SWAP Instruction _inst
inline unsigned getSwapNumber(Instruction _inst)
{
	return (uint8_t)_inst - unsigned(Instruction::SWAP1) + 1;
}

/// @returns the number of LOG Instruction _inst
inline unsigned getLogNumber(Instruction _inst)
{
	return (uint8_t)_inst - unsigned(Instruction::LOG0);
}

/// @returns the PUSH<_number> instruction
inline Instruction pushInstruction(unsigned _number)
{
	assertThrow(1 <= _number && _number <= 32, InvalidOpcode, std::string("Invalid PUSH instruction requested (") + std::to_string(_number) + ").");
	return Instruction(unsigned(Instruction::PUSH1) + _number - 1);
}

/// @returns the DUP<_number> instruction
inline Instruction dupInstruction(unsigned _number)
{
	assertThrow(1 <= _number && _number <= 16, InvalidOpcode, std::string("Invalid DUP instruction requested (") + std::to_string(_number) + ").");
	return Instruction(unsigned(Instruction::DUP1) + _number - 1);
}

/// @returns the SWAP<_number> instruction
inline Instruction swapInstruction(unsigned _number)
{
	assertThrow(1 <= _number && _number <= 16, InvalidOpcode, std::string("Invalid SWAP instruction requested (") + std::to_string(_number) + ").");
	return Instruction(unsigned(Instruction::SWAP1) + _number - 1);
}

/// @returns the LOG<_number> instruction
inline Instruction logInstruction(unsigned _number)
{
	assertThrow(_number <= 4, InvalidOpcode, std::string("Invalid LOG instruction requested (") + std::to_string(_number) + ").");
	return Instruction(unsigned(Instruction::LOG0) + _number);
}

enum class Tier : unsigned
{
	Zero = 0,	// 0, Zero
	Base,		// 2, Quick
	VeryLow,	// 3, Fastest
	Low,		// 5, Fast
	Mid,		// 8, Mid
	High,		// 10, Slow
	Ext,		// 20, Ext
	ExtCode,	// 700, Extcode
	Balance,	// 400, Balance
	Special,	// multiparam or otherwise special
	Invalid		// Invalid.
};

/// Information structure for a particular instruction.
struct InstructionInfo
{
	std::string name;	///< The name of the instruction.
	int additional;		///< Additional items required in memory for this instructions (only for PUSH).
	int args;			///< Number of items required on the stack for this instruction (and, for the purposes of ret, the number taken from the stack).
	int ret;			///< Number of items placed (back) on the stack by this instruction, assuming args items were removed.
	bool sideEffects;	///< false if the only effect on the execution environment (apart from gas usage) is a change to a topmost segment of the stack
	Tier gasPriceTier;	///< Tier for gas pricing.
};

/// Information on all the instructions.
InstructionInfo instructionInfo(Instruction _inst);

/// check whether instructions exists.
bool isValidInstruction(Instruction _inst);

/// Convert from string mnemonic to Instruction type.
extern const std::map<std::string, Instruction> c_instructions;

/// Iterate through EVM code and call a function on each instruction.
void eachInstruction(bytes const& _mem, std::function<void(Instruction,u256 const&)> const& _onInstruction);

/// Convert from EVM code to simple EVM assembly language.
std::string disassemble(bytes const& _mem);

}
}<|MERGE_RESOLUTION|>--- conflicted
+++ resolved
@@ -200,14 +200,11 @@
 	CALLCODE,			///< message-call with another account's code only
 	RETURN,				///< halt execution returning output data
 	DELEGATECALL,		///< like CALLCODE but keeps caller's value and sender
-<<<<<<< HEAD
-	ENI,
+	ENI = 0xf5,
 	ISVALIDATOR = 0xf6,
 	FREEGAS = 0xf8,
 	RAND = 0xf9,
-=======
-	CREATE2 = 0xf5,		///< create new account with associated code at address `sha3(0xff + sender + salt + init code) % 2**160`
->>>>>>> 1d4f565a
+	///XXX: conflict with ENI opcode. CREATE2 = 0xf5,		///< create new account with associated code at address `sha3(0xff + sender + salt + init code) % 2**160`
 	STATICCALL = 0xfa,	///< like CALL but disallow state modifications
 
 	REVERT = 0xfd,		///< halt execution, revert state and return output data
